#  This file is part of the myhdl library, a Python package for using
#  Python as a Hardware Description Language.
#
#  Copyright (C) 2003-2008 Jan Decaluwe
#
#  The myhdl library is free software; you can redistribute it and/or
#  modify it under the terms of the GNU Lesser General Public License as
#  published by the Free Software Foundation; either version 2.1 of the
#  License, or (at your option) any later version.
#
#  This library is distributed in the hope that it will be useful, but
#  WITHOUT ANY WARRANTY; without even the implied warranty of
#  MERCHANTABILITY or FITNESS FOR A PARTICULAR PURPOSE.  See the GNU
#  Lesser General Public License for more details.
#
#  You should have received a copy of the GNU Lesser General Public
#  License along with this library; if not, write to the Free Software
#  Foundation, Inc., 59 Temple Place, Suite 330, Boston, MA 02111-1307 USA

""" myhdl traceSignals block.

"""
import sys
import time
import os
path = os.path
import shutil
import warnings

from myhdl import _simulator, __version__, EnumItemType
# from myhdl._extractHierarchy import _HierExtr
from myhdl import TraceSignalsError
from myhdl._ShadowSignal import _TristateSignal, _TristateDriver
from myhdl._block import _Block
from myhdl._getHierarchy import _getHierarchy

_tracing = 0
_profileFunc = None
vcdpath = ''


class _error:
    pass


_error.TopLevelName = "result of traceSignals call should be assigned to a top level name"
_error.ArgType = "traceSignals first argument should be a classic function"
_error.MultipleTraces = "Cannot trace multiple instances simultaneously"


class _TraceSignalsClass(object):

    __slot__ = ("name",
                "directory",
                "filename",
                "timescale",
                "tracelists",
                "tracebackup"
                )

    def __init__(self):
        self.name = None
        self.directory = None
        self.filename = None
        self.timescale = "1ns"
        self.tracelists = True
        self.tracebackup = True

    def __call__(self, dut, *args, **kwargs):
        global _tracing, vcdpath
        if isinstance(dut, _Block):
            # now we go bottom-up: so clean up and start over
            # TODO: consider a warning for the overruled block
            if _simulator._tracing:
                _simulator._tracing = 0
                _simulator._tf.close()
                os.remove(vcdpath)
        else: # deprecated
            if _tracing:
                return dut(*args, **kwargs)  # skip
            else:
                # clean start
                sys.setprofile(None)

        # from myhdl.conversion import _toVerilog
        # if _toVerilog._converting:
        #     raise TraceSignalsError("Cannot use traceSignals while converting to Verilog")

        if not isinstance(dut, _Block):
            if not callable(dut):
                raise TraceSignalsError(_error.ArgType, "got %s" % type(dut))
        if _simulator._tracing:
            raise TraceSignalsError(_error.MultipleTraces)

        _tracing = 1
        try:
            if self.name is None:
                name = dut.__name__
                if isinstance(dut, _Block):
                    name = dut.func.__name__
            else:
                name = str(self.name)
            if name is None:
                raise TraceSignalsError(_error.TopLevelName)

            if self.directory is None:
                directory = ''
            else:
                directory = self.directory

<<<<<<< HEAD
            # if isinstance(dut, _Block):
            h = _getHierarchy(name, dut)
            # else:
            #     warnings.warn(
            #         "\n    traceSignals(): Deprecated usage: See http://dev.myhdl.org/meps/mep-114.html",
            #         category=DeprecationWarning,
            #         stacklevel=2,
            #         )
            #     h = _HierExtr(name, dut, *args, **kwargs)
=======
            if isinstance(dut, _Block):
                h = _getHierarchy(name, dut)
            else:
                warnings.warn(
                    "\n    traceSignals(): Deprecated usage: See http://dev.myhdl.org/meps/mep-114.html",
                    category=DeprecationWarning,
                    stacklevel=2,
                    )
                h = _HierExtr(name, dut, *args, **kwargs)
>>>>>>> 46dcdfad

            if self.filename is None:
                filename = name
            else:
                filename = str(self.filename)

            vcdpath = os.path.join(directory, filename + ".vcd")

            if path.exists(vcdpath):
                if self.tracebackup:
                    backup = vcdpath[:-4] + '.' + str(path.getmtime(vcdpath)) + '.vcd'
                    shutil.copyfile(vcdpath, backup)
                os.remove(vcdpath)
            vcdfile = open(vcdpath, 'w')
            _simulator._tracing = 1
            _simulator._tf = vcdfile
            _writeVcdHeader(vcdfile, self.timescale)
            _writeVcdSigs(vcdfile, h.hierarchy, self.tracelists)
        finally:
            _tracing = 0

        return h.top


traceSignals = _TraceSignalsClass()

_codechars = ""
for i in range(33, 127):
    _codechars += chr(i)
_mod = len(_codechars)


def _genNameCode():
    n = 0
    while 1:
        yield _namecode(n)
        n += 1


def _namecode(n):
    q, r = divmod(n, _mod)
    code = _codechars[r]
    while q > 0:
        q, r = divmod(q, _mod)
        code = _codechars[r] + code
    return code


def _writeVcdHeader(f, timescale):
    print("$date", file=f)
    print(f"   {time.asctime(time.gmtime())} UTC", file=f)
    print("$end", file=f)
    print("$version", file=f)
    print(f"    MyHDL {__version__}", file=f)
    print("$end", file=f)
    print("$timescale", file=f)
    print(f"    {timescale}", file=f)
    print("$end", file=f)
    print(file=f)


def _getSval(s):
    if isinstance(s, _TristateSignal):
        sval = s._orival
    elif isinstance(s, _TristateDriver):
        sval = s._sig._orival
    else:
        sval = s._val
    return sval


def _writeVcdSigs(f, hierarchy, tracelists):
    previouslevel = 0
    namegen = _genNameCode()
    siglist = []
    indent = 2
    upscopestack = []
    prefixstack = []
    fullpathnames = []

    for inst in hierarchy:
        level = inst.level
        name = inst.name
        sigdict = inst.sigdict
        memdict = inst.memdict
        delta = previouslevel - level
        previouslevel = level

        if name is None:
            # an @block(skipname=True) has been applied for this 'inst'
            # Note that this will skip a level, so we should skip a matching 'upscope', the upscopestack helps in handling that
            pass
        else:
            assert(delta >= -1)
            # close previous 'downscopes'
            if delta >= 0:
                while upscopestack[-1] >= level:
                        indent -= 2
                        print(f"{' '*indent}$upscope $end", file=f)
                        upscopestack.pop(-1)
                        prefixstack.pop(-1)
            # now open the new 'scope'
            print(f"{' '*indent}$scope module {name} $end", file=f)
            upscopestack.append(level)
            prefixstack.append(name)
            indent += 2

        fullpathprefix = '_'.join(prefixstack)
        for n, s in sigdict.items():
            sval = _getSval(s)
            if sval is None:
                raise ValueError(f"{n} of module {name} has no initial value")
            if not s._tracing:
                s._tracing = 1
                s._code = next(namegen)
                siglist.append(s)
            w = s._nrbits
            n = n.replace('self_', '')
            fullpathname = '_'.join((fullpathprefix, n))
            if fullpathname not in fullpathnames:
                fullpathnames.append(fullpathname)
                if w:
                    ww = w
                    if isinstance(sval, EnumItemType):
                        # 18-04-2014 jb
                        #  it is an enum, and as Impulse doesn't know the awkward 'real' representation yet,
                        #  so let's 'degrade' it to a binary type
                        # 30-04-2014 jb
                        #  Impulse now has a 'string'type
                        #  print "30-04-2014 jb: Representing enum as string"  # leave a trace
                        # TODO: re-visit string output in .vcd?
                        vcdtype = 'string'
                    else:
                        vcdtype = 'reg'
                else:
                    vcdtype = 'real'
                    ww = 1

                print(f"{' '*indent}$var {vcdtype} {ww} {s._code} {n} $end", file=f)

        # Memory dump by Frederik Teichert, http://teichert-ing.de, date: 2011.03.28
        # The Value Change Dump standard doesn't support multidimensional arrays so
        # all memories are flattened and renamed.
        if tracelists:
            for n in memdict.keys():
<<<<<<< HEAD
                print("$scope module {} $end" .format(n), file=f)
                memindex = 0
                for s in memdict[n].mem:
                    sval = _getSval(s)
                    if sval is None:
                        raise ValueError("%s of module %s has no initial value" % (n, name))
                    if not s._tracing:
                        s._tracing = 1
                        s._code = next(namegen)
                        siglist.append(s)
                    w = s._nrbits
                    # use real for enum strings
                    # 03-02-2024-04-2014 jb
                    # Impulse has a 'string'type (since 2014, see above
                    if w and not isinstance(sval, EnumItemType):
                        if w == 1:
                            print("$var reg 1 %s %s(%i) $end" % (s._code, n, memindex), file=f)
                        else:
                            print("$var reg %s %s %s(%i) $end" % (w, s._code, n, memindex), file=f)
                    else:
                        print("$var string 1 %s %s(%i) $end" % (s._code, n, memindex), file=f)
                    memindex += 1
                print("$upscope $end", file=f)
    for i in range(curlevel):
        print("$upscope $end", file=f)
    print(file=f)
    print("$enddefinitions $end", file=f)
=======
                nn = n.replace('self_', '')
                fullpathname = '_'.join((fullpathprefix, nn))
                if fullpathname not in fullpathnames:
                    fullpathnames.append(fullpathname)
                    print(f"{' '*indent}$scope module {nn} $end", file=f)
                    indent += 2
                    memindex = 0
                    for s in memdict[n].mem:
                        sval = _getSval(s)
                        if sval is None:
                            raise ValueError(f"{nn} of module {name} has no initial value")
                        if not s._tracing:
                            s._tracing = 1
                            s._code = next(namegen)
                            siglist.append(s)
                        w = s._nrbits
                        if w:
                            ww = w
                            if  isinstance(sval, EnumItemType):
                                # 03-02-20 jb
                                # Impulse has a 'string'type (since 2014, see above)
                                vcdtype = 'string'
                            else:
                                vcdtype = 'reg'
                        else:
                            vcdtype = 'real'
                            ww = 1

                        print(f"{' '*indent}$var {vcdtype} {ww} {s._code} {nn}({memindex}) $end", file=f)

                        memindex += 1
                    indent -= 2
                    print(f"{' '*indent}$upscope $end", file=f)

    # empty the upscope stack
    for __ in range(len(upscopestack)):
        indent -= 2
        print(f"{' '*indent}$upscope $end", file=f)

    print("\n$enddefinitions $end\n", file=f)
>>>>>>> 46dcdfad
    print("$dumpvars", file=f)
    for s in siglist:
        s._printVcd()  # initial value
    print("$end", file=f)<|MERGE_RESOLUTION|>--- conflicted
+++ resolved
@@ -108,7 +108,6 @@
             else:
                 directory = self.directory
 
-<<<<<<< HEAD
             # if isinstance(dut, _Block):
             h = _getHierarchy(name, dut)
             # else:
@@ -118,17 +117,6 @@
             #         stacklevel=2,
             #         )
             #     h = _HierExtr(name, dut, *args, **kwargs)
-=======
-            if isinstance(dut, _Block):
-                h = _getHierarchy(name, dut)
-            else:
-                warnings.warn(
-                    "\n    traceSignals(): Deprecated usage: See http://dev.myhdl.org/meps/mep-114.html",
-                    category=DeprecationWarning,
-                    stacklevel=2,
-                    )
-                h = _HierExtr(name, dut, *args, **kwargs)
->>>>>>> 46dcdfad
 
             if self.filename is None:
                 filename = name
@@ -274,35 +262,6 @@
         # all memories are flattened and renamed.
         if tracelists:
             for n in memdict.keys():
-<<<<<<< HEAD
-                print("$scope module {} $end" .format(n), file=f)
-                memindex = 0
-                for s in memdict[n].mem:
-                    sval = _getSval(s)
-                    if sval is None:
-                        raise ValueError("%s of module %s has no initial value" % (n, name))
-                    if not s._tracing:
-                        s._tracing = 1
-                        s._code = next(namegen)
-                        siglist.append(s)
-                    w = s._nrbits
-                    # use real for enum strings
-                    # 03-02-2024-04-2014 jb
-                    # Impulse has a 'string'type (since 2014, see above
-                    if w and not isinstance(sval, EnumItemType):
-                        if w == 1:
-                            print("$var reg 1 %s %s(%i) $end" % (s._code, n, memindex), file=f)
-                        else:
-                            print("$var reg %s %s %s(%i) $end" % (w, s._code, n, memindex), file=f)
-                    else:
-                        print("$var string 1 %s %s(%i) $end" % (s._code, n, memindex), file=f)
-                    memindex += 1
-                print("$upscope $end", file=f)
-    for i in range(curlevel):
-        print("$upscope $end", file=f)
-    print(file=f)
-    print("$enddefinitions $end", file=f)
-=======
                 nn = n.replace('self_', '')
                 fullpathname = '_'.join((fullpathprefix, nn))
                 if fullpathname not in fullpathnames:
@@ -343,7 +302,6 @@
         print(f"{' '*indent}$upscope $end", file=f)
 
     print("\n$enddefinitions $end\n", file=f)
->>>>>>> 46dcdfad
     print("$dumpvars", file=f)
     for s in siglist:
         s._printVcd()  # initial value

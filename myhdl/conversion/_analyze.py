--- conflicted
+++ resolved
@@ -36,10 +36,6 @@
 pp = pprint.PrettyPrinter(indent=4)
 
 import myhdl
-<<<<<<< HEAD
-=======
-from myhdl import *
->>>>>>> 46dcdfad
 from myhdl import ConversionError
 from myhdl._always_comb import _AlwaysComb
 from myhdl._always_seq import _AlwaysSeq
@@ -48,27 +44,19 @@
                                     _ConversionMixin, _Label, _genUniqueSuffix,
                                     _get_argnames)
 from myhdl._extractHierarchy import _isMem, _getMemInfo, _UserCode
-<<<<<<< HEAD
 from myhdl._Signal import _Signal, _WaiterList, Constant
-=======
-from myhdl._Signal import _Signal, _WaiterList, _isListOfSigs
->>>>>>> 46dcdfad
 from myhdl._ShadowSignal import _ShadowSignal, _SliceSignal, _TristateDriver
 from myhdl._util import _isTupleOfInts
 from myhdl._util import _makeAST
 from myhdl._resolverefs import _AttrRefTransformer
-<<<<<<< HEAD
 from myhdl._intbv import intbv
 from myhdl._modbv import modbv
 from myhdl._enum import EnumItemType, EnumType
 from myhdl._concat import concat
 from myhdl._delay import delay
 from myhdl._misc import downrange
-=======
-from myhdl._misc import isboundmethod
 
 from myhdl._hdlclass import HdlClass
->>>>>>> 46dcdfad
 
 myhdlObjects = myhdl.__dict__.values()
 builtinObjects = builtins.__dict__.values()
@@ -183,12 +171,8 @@
                     # currently, only intbv as automatic nonlocals (until Python 3.0)
                     if isinstance(obj, intbv):
                         tree.nonlocaldict[n] = obj
-<<<<<<< HEAD
-            tree.name = absnames.get(id(g), str(_Label("BLOCK")))
-=======
             # tree.name = absnames.get(id(g), str(_Label("BLOCK"))).upper()
             tree.name = absnames.get(id(g), str(_Label("BLOCK"))).lower()
->>>>>>> 46dcdfad
             v = _AttrRefTransformer(tree)
             v.visit(tree)
             v = _FirstPassVisitor(tree)
@@ -207,12 +191,8 @@
             tree.symdict.update(f.f_locals)
             tree.nonlocaldict = {}
             tree.callstack = []
-<<<<<<< HEAD
-            tree.name = absnames.get(id(g), str(_Label("BLOCK")))
-=======
             # tree.name = absnames.get(id(g), str(_Label("BLOCK"))).upper()
             tree.name = absnames.get(id(g), str(_Label("BLOCK"))).lower()
->>>>>>> 46dcdfad
             v = _AttrRefTransformer(tree)
             v.visit(tree)
             v = _FirstPassVisitor(tree)
@@ -579,12 +559,8 @@
                 _enumTypeSet.add(obj)
                 suf = _genUniqueSuffix.next()
                 obj._setName(n + suf)
-<<<<<<< HEAD
 
         if node.obj is None:  # attribute lookup failed
-=======
-        if node.obj is None: # attribute lookup failed
->>>>>>> 46dcdfad
             self.raiseError(node, _error.UnsupportedAttribute, node.attr)
 
     def visit_Assign(self, node):
@@ -665,22 +641,7 @@
 
         if f is print:
             self.visit_Print(node)
-<<<<<<< HEAD
-=======
-            return
-
-        self.access = _access.UNKNOWN
-        for arg in node.args:
-            self.visit(arg)
-        for kw in node.keywords:
-            self.visit(kw)
-        self.access = _access.INPUT
-        argsAreInputs = True
-        if type(f) is type and issubclass(f, intbv):
-            node.obj = self.getVal(node)
-        elif f is concat:
-            node.obj = self.getVal(node)
-        elif f is len:
+        else:
             self.access = _access.UNKNOWN
             node.obj = int(0)  # XXX
         elif f is bool:
@@ -750,9 +711,10 @@
                     self.visit(arg)
         elif type(f) is MethodType:
             self.raiseError(node, _error.NotSupported, "method call: '%s'" % f.__name__)
->>>>>>> 46dcdfad
         else:
-            self.access = _access.UNKNOWN
+            debug_info = [e for e in ast.iter_fields(node.func)]
+            raise AssertionError("Unexpected callable %s" % str(debug_info))
+        if argsAreInputs:
             for arg in node.args:
                 self.visit(arg)
             for kw in node.keywords:
@@ -882,7 +844,6 @@
                         node.edge = sig.negedge
                     elif v == 1:
                         node.edge = sig.posedge
-<<<<<<< HEAD
         # ic.dedent()
         # ic.disable()
 
@@ -890,10 +851,6 @@
         # ic.indent()
         ic(astdump(node, show_offsets=False), pp.pformat(vars(node)))
 
-=======
-
-    def visit_Constant(self, node):
->>>>>>> 46dcdfad
         node.obj = None  # safeguarding?
         # ToDo check for tuples?
         if isinstance(node.value, int):
@@ -1229,14 +1186,7 @@
         ic(astdump(node, show_offsets=False), pp.pformat(vars(node)))
         self.visit(node.value)
         self.access = _access.INPUT
-<<<<<<< HEAD
         self.visit(node.slice)
-=======
-        if sys.version_info >= (3, 9, 0): # Python 3.9+: no ast.Index wrapper
-            self.visit(node.slice)
-        else:
-            self.visit(node.slice.value)
->>>>>>> 46dcdfad
 
         if isinstance(node.value.obj, _Ram):
             if isinstance(node.ctx, ast.Store):
@@ -1578,11 +1528,8 @@
         self.argnames = []
 
     def visit_FunctionDef(self, node):
-<<<<<<< HEAD
         # ic(astdump(node, show_offsets=False))
 
-=======
->>>>>>> 46dcdfad
         self.name = node.name
         if isboundmethod(self.func):
             if isinstance(self.func.__self__, HdlClass):

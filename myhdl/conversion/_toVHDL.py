--- conflicted
+++ resolved
@@ -468,8 +468,6 @@
             sig_vhdl_objs = [inferVhdlObj(each) for each in m.mem]
 
             if all([each._init == m.mem[0]._init for each in m.mem]):
-<<<<<<< HEAD
-
                 if isinstance(m.mem[0]._init, bool):
                     val_str = (
                         ' := (others => \'%s\')' % str(int(m.mem[0]._init)))
@@ -478,11 +476,6 @@
                     val_str = (
                         ' := (others => %dX"%s")' %
                         (sig_vhdl_objs[0].size, str(m.mem[0]._init)))
-=======
-                val_str = (
-                    ' := (others => %dX"%s")' %
-                    (sig_vhdl_objs[0].size, str(m.mem[0]._init)))
->>>>>>> 8ca7a87f
             else:
                 _val_str = ',\n    '.join(
                     ['%dX"%s"' % (obj.size, str(each._init)) for

--- conflicted
+++ resolved
@@ -941,31 +941,6 @@
             node.operand.vhd = node.vhd
             self.visit(node.operand)
             return
-<<<<<<< HEAD
-
-            pre, suf = self.inferCast(node.vhd, node.vhdOri)
-            if isinstance(node.op, ast.UAdd):
-                op = ""
-            else:
-                op = opmap[type(node.op)]
-
-            if isinstance(node.operand, ast.Constant):
-                self.write("(")
-                self.write(op)
-                self.write("(")
-                self.write(pre)
-                self.visit(node.operand)
-                self.write(suf)
-                self.write(")")
-                self.write(")")
-            else:
-                self.write(pre)
-                self.write("(")
-                self.write(op)
-                self.visit(node.operand)
-                self.write(")")
-                self.write(suf)
-=======
 
         pre, suf = self.inferCast(node.vhd, node.vhdOri)
         if isinstance(node.op, ast.UAdd):
@@ -982,14 +957,6 @@
             self.write(suf)
             self.write(")")
             self.write(")")
-        else:
-            self.write(pre)
-            self.write("(")
-            self.write(op)
-            self.visit(node.operand)
-            self.write(")")
-            self.write(suf)
->>>>>>> 46dcdfad
 
     def visit_Attribute(self, node):
         if isinstance(node.ctx, ast.Store):
@@ -1320,13 +1287,8 @@
             self.write(doc)
             return
         # skip extra semicolons
-<<<<<<< HEAD
             if isinstance(expr, ast.Constant):
                 return
-=======
-        if isinstance(expr, ast.Constant):
-            return
->>>>>>> 46dcdfad
         self.visit(expr)
         # ugly hack to detect an orphan "task" call
         if isinstance(expr, ast.Call) and hasattr(expr, 'tree'):
@@ -2447,11 +2409,7 @@
             self.inferShiftType(node)
         elif isinstance(node.op, (ast.BitAnd, ast.BitOr, ast.BitXor)):
             self.inferBitOpType(node)
-<<<<<<< HEAD
         elif isinstance(node.op, ast.Mod) and isinstance(node.left, ast.Constant) and isinstance(node.left.value, str):  # format string
-=======
-        elif isinstance(node.op, ast.Mod) and isinstance(node.left, ast.Constant) and isinstance(node.left.value, str): # format string
->>>>>>> 46dcdfad
             pass
         else:
             self.inferBinOpType(node)

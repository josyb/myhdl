#  This file is part of the myhdl library, a Python package for using
#  Python as a Hardware Description Language.
#
#  Copyright (C) 2003-2015 Jan Decaluwe
#
#  The myhdl library is free software; you can redistribute it and/or
#  modify it under the terms of the GNU Lesser General Public License as
#  published by the Free Software Foundation; either version 2.1 of the
#  License, or (at your option) any later version.
#
#  This library is distributed in the hope that it will be useful, but
#  WITHOUT ANY WARRANTY; without even the implied warranty of
#  MERCHANTABILITY or FITNESS FOR A PARTICULAR PURPOSE.  See the GNU
#  Lesser General Public License for more details.
#
#  You should have received a copy of the GNU Lesser General Public
#  License along with this library; if not, write to the Free Software
#  Foundation, Inc., 59 Temple Place, Suite 330, Boston, MA 02111-1307 USA

""" myhdl toVHDL conversion module.

"""
import sys
import math
import os

import inspect
from datetime import datetime
# import compiler
# from compiler import ast as astNode
import ast
from types import GeneratorType
import warnings
from copy import copy
import string
from io import StringIO

# import myhdl
import myhdl
# from myhdl import *
from myhdl import ToVHDLError, ToVHDLWarning
from myhdl._extractHierarchy import (_HierExtr, _isMem, _getMemInfo,
                                     _UserVhdlCode, _userCodeMap)

from myhdl._instance import _Instantiator
from myhdl._Signal import _Signal, _WaiterList, posedge, negedge
from myhdl._enum import EnumType, EnumItemType
from myhdl._intbv import intbv
from myhdl._modbv import modbv
from myhdl._simulator import now
from myhdl._concat import concat
from myhdl._delay import delay
from myhdl._misc import downrange
from myhdl._util import _flatten
from myhdl._ShadowSignal import _TristateSignal, _TristateDriver
from myhdl._block import _Block
from myhdl._getHierarchy import _getHierarchy
from myhdl._parameter import Parameter
from myhdl.conversion._misc import (_error, _kind, _context,
                                    _ConversionMixin, _Label, _genUniqueSuffix, _isConstant)
from myhdl.conversion._analyze import (_analyzeSigs, _analyzeGens, _analyzeTopFunc,
                                       _Ram, _Rom, _enumTypeSet)
from myhdl.conversion._toVHDLPackage import _package
from myhdl.conversion._VHDLNameValidation import _nameValid, _usedNames

from myhdl import bin as tobin

_version = myhdl.__version__.replace('.', '')
_shortversion = _version.replace('dev', '')
_converting = 0
_profileFunc = None
_enumPortTypeSet = set()


def _checkArgs(arglist):
    for arg in arglist:
        if not isinstance(arg, (GeneratorType, _Instantiator, _UserVhdlCode)):
            raise ToVHDLError(_error.ArgType, arg)


def _flatten(*args):
    arglist = []
    for arg in args:
        if isinstance(arg, _Block):
            if arg.vhdl_code is not None:
                arglist.append(arg.vhdl_code)
                continue
            else:
                arg = arg.subs
        if id(arg) in _userCodeMap['vhdl']:
            arglist.append(_userCodeMap['vhdl'][id(arg)])
        elif isinstance(arg, (list, tuple, set)):
            for item in arg:
                arglist.extend(_flatten(item))
        else:
            arglist.append(arg)
    return arglist


def _makeDoc(doc, indent=''):
    if doc is None:
        return ''
    doc = inspect.cleandoc(doc)
    pre = '\n' + indent + '-- '
    doc = '-- ' + doc
    doc = doc.replace('\n', pre)
    return doc


class _ToVHDLConvertor(object):

    __slots__ = ("name",
                 "directory",
                 "component_declarations",
                 "header",
                 "no_myhdl_header",
                 "no_myhdl_package",
                 "library",
                 "use_clauses",
                 "architecture",
                 "std_logic_ports",
                 "initial_values"
                 )

    def __init__(self):
        self.name = None
        self.directory = None
        self.component_declarations = None
        self.header = ''
        self.no_myhdl_header = False
        self.no_myhdl_package = False
        self.library = "work"
        self.use_clauses = None
        self.architecture = "MyHDL"
        self.std_logic_ports = False
        self.initial_values = False

    def __call__(self, func, *args, **kwargs):
        global _converting
        if _converting:
            return func(*args, **kwargs)  # skip
        else:
            # clean start
            sys.setprofile(None)
        
        print('compiling once ...')
            
        from myhdl import _traceSignals
        if _traceSignals._tracing:
            raise ToVHDLError("Cannot use toVHDL while tracing signals")
        if not isinstance(func, _Block):
            if not callable(func):
                raise ToVHDLError(_error.FirstArgType, "got %s" % type(func))

        # clear out the list of user declared Signal (and other?) names
        del _usedNames[:]

        _converting = 1
        if self.name is None:
            name = func.__name__
            if isinstance(func, _Block):
                name = func.func.__name__
        else:
            name = str(self.name)

        print('compiling twice ...')
        if isinstance(func, _Block):
            try:
                h = _getHierarchy(name, func)
            finally:
                _converting = 0
        else:
            warnings.warn(
                "\n    toVHDL(): Deprecated usage: See http://dev.myhdl.org/meps/mep-114.html", stacklevel=2)
            try:
                h = _HierExtr(name, func, *args, **kwargs)
            finally:
                _converting = 0

        if self.directory is None:
            directory = ''
        else:
            directory = self.directory

        compDecls = self.component_declarations
        useClauses = self.use_clauses

        vpath = os.path.join(directory, name + ".vhd")
        vfile = open(vpath, 'w')
        ppath = os.path.join(directory, "pck_myhdl_%s.vhd" % _shortversion)
        pfile = None
#        # write MyHDL package always during development, as it may change
#        pfile = None
#        if not os.path.isfile(ppath):
#            pfile = open(ppath, 'w')
        if not self.no_myhdl_package:
            pfile = open(ppath, 'w')

        ### initialize properly ###
        _genUniqueSuffix.reset()
        _enumTypeSet.clear()
        _enumPortTypeSet.clear()

        arglist = _flatten(h.top)
        _checkArgs(arglist)
        genlist = _analyzeGens(arglist, h.absnames)
        siglist, memlist = _analyzeSigs(h.hierarchy, hdl='VHDL')
        # print h.top
        _annotateTypes(genlist)

        # infer interface
        if isinstance(func, _Block):
            # infer interface after signals have been analyzed
            func._inferInterface()
            intf = func
        else:
            intf = _analyzeTopFunc(func, *args, **kwargs)
        intf.name = name
        # sanity checks on interface
        for portname in intf.portnames:
            s = intf.argdict[portname]
            if s._name is None:
                raise ToVHDLError(_error.ShadowingSignal, portname)
            if s._inList:
                raise ToVHDLError(_error.PortInList, portname)
            # add enum types to port-related set
            if isinstance(s._val, EnumItemType):
                obj = s._val._type
                if obj in _enumTypeSet:
                    _enumTypeSet.remove(obj)
                    _enumPortTypeSet.add(obj)
                else:
                    assert obj in _enumPortTypeSet

        doc = _makeDoc(inspect.getdoc(func))

        needPck = len(_enumPortTypeSet) > 0
        lib = self.library
        arch = self.architecture
        stdLogicPorts = self.std_logic_ports

        self._convert_filter(h, intf, siglist, memlist, genlist)

        if pfile:
            _writeFileHeader(pfile, ppath)
            print(_package, file=pfile)
            pfile.close()

        _writeFileHeader(vfile, vpath)
        if needPck:
            _writeCustomPackage(vfile, intf)
        _writeModuleHeader(vfile, intf, needPck, lib, arch, useClauses, doc, stdLogicPorts)
        _writeFuncDecls(vfile)
        _writeTypeDefs(vfile)
        _writeSigDecls(vfile, intf, siglist, memlist)
        _writeCompDecls(vfile, compDecls)
        print(genlist)
        print(siglist)
        print(memlist)
        _convertGens(genlist, siglist, memlist, vfile)
        _writeModuleFooter(vfile, arch)

        vfile.close()
        # tbfile.close()

        ### clean-up properly ###
        self._cleanup(siglist, memlist)

        return h.top

    def _cleanup(self, siglist, memlist):
        # clean up signals
        for sig in siglist:
            sig._clear()
        for mem in memlist:
            mem.name = None
            for s in mem.mem:
                s._clear()

        # clean up attributes
        self.name = None
        self.component_declarations = None
        self.header = ''
        self.no_myhdl_header = False
        self.no_myhdl_package = False
        self.architecture = "MyHDL"
        self.std_logic_ports = False

    def _convert_filter(self, h, intf, siglist, memlist, genlist):
        # intended to be a entry point for other uses:
        #  code checking, optimizations, etc
        pass


toVHDL = _ToVHDLConvertor()

myhdl_header = """\
-- File: $filename
-- Generated by MyHDL $version
-- Date: $date
"""


def _writeFileHeader(f, fn):
    vars = dict(filename=fn,
                version=myhdl.__version__,
                date=datetime.today().ctime()
                )
    if toVHDL.header:
        print(string.Template(toVHDL.header).substitute(vars), file=f)
    if not toVHDL.no_myhdl_header:
        print(string.Template(myhdl_header).substitute(vars), file=f)
    print(file=f)


def _writeEnum(f, e):
    typename, names, codes = e.reftype()
    for name in names:
        # watch out _nameValid() will add every name to a check-list
        # which will force you to be inventive with state names ...
        # e.g. the typical 'IDLE' can only be used once
        # so let's pre-fix the enum name
        # we could have modified _nameValid() to take a default boolean argument
        _nameValid(''.join((typename, '.', name)))

    enumtypedecl = "type %s is (\n\t" % typename
    enumtypedecl += ",\n\t".join(names)
    enumtypedecl += "\n\t);\n"
    if codes is not None:
        enumtypedecl += 'attribute enum_encoding of %s: type is "%s";\n' % (typename, codes)
    f.write('{}'.format(enumtypedecl))


def _writeCustomPackage(f, intf):
    print(file=f)
    print("package pck_%s is" % intf.name, file=f)
    print(file=f)
    print("attribute enum_encoding: string;", file=f)
    print(file=f)
    sortedList = list(_enumPortTypeSet)
    sortedList.sort(key=lambda x: x._name)
    for t in sortedList:
#         print("    %s" % t._toVHDL(), file=f)
        _writeEnum(f, t)
    print(file=f)
    print("end package pck_%s;" % intf.name, file=f)
    print(file=f)


portConversions = []


def _writeModuleHeader(f, intf, needPck, lib, arch, useClauses, doc, stdLogicPorts):
    print("library IEEE;", file=f)
    print("use IEEE.std_logic_1164.all;", file=f)
    print("use IEEE.numeric_std.all;", file=f)
    print("use std.textio.all;", file=f)
    print(file=f)
    if lib != "work":
        print("library %s;" % lib, file=f)
    if useClauses is not None:
        f.write(useClauses)
        f.write("\n")
    else:
        print("use %s.pck_myhdl_%s.all;" % (lib, _shortversion), file=f)
    print(file=f)
    if needPck:
        print("use %s.pck_%s.all;" % (lib, intf.name), file=f)
        print(file=f)
    print("entity %s is" % intf.name, file=f)
    del portConversions[:]
    if intf.genericnames:
        # do we have generics ...
        print(intf.genericnames)
        f.write("    generic (")
        c = ''
        for genericname in intf.genericnames:
            _nameValid(genericname)
            s = intf.genericdict[genericname]
            f.write("%s" % c)
            c = ';'
            r = _getRangeString(s)
            pt = st = _getParameterTypeString(s)
            f.write("\n        %s: %s%s := %s" % (genericname, pt, r, s.Value))
        f.write("\n    );\n")
    
    if intf.portnames:
        print(intf.portnames)
            
        f.write("    port (")
        c = ''
        for portname in intf.portnames:
            _nameValid(portname)
            s = intf.argdict[portname]
            f.write("%s" % c)
            c = ';'
            # change name to convert to std_logic, or
            # make sure signal name is equal to its port name
            convertPort = False
            if stdLogicPorts and s._type is intbv:
                s._name = portname + "_num"
                convertPort = True
                for sl in s._slicesigs:
                    sl._setName('VHDL')
            else:
                s._name = portname
            r = _getRangeString(s)
            pt = st = _getTypeString(s)
            if convertPort:
                pt = "std_logic_vector"
#             # Check if VHDL keyword or reused name
#             _nameValid(s._name)
            if s._driven:
                if s._read and isinstance(s, _TristateSignal):
                    f.write("\n        %s: inout %s%s" % (portname, pt, r))
                else:
                    f.write("\n        %s: out %s%s" % (portname, pt, r))
                if convertPort:
                    portConversions.append("%s <= %s(%s);" % (portname, pt, s._name))
                    s._read = True
            else:
                if not s._read:
                    warnings.warn("%s: %s" % (_error.UnusedPort, portname),
                                  category=ToVHDLWarning
                                  )
                f.write("\n        %s: in %s%s" % (portname, pt, r))
                if convertPort:
                    portConversions.append("%s <= %s(%s);" % (s._name, st, portname))
                    s._driven = True
        f.write("\n    );\n")
    print("end entity %s;" % intf.name, file=f)
    print(doc, file=f)
    print(file=f)
    print("architecture %s of %s is" % (arch, intf.name), file=f)
    print(file=f)


def _writeFuncDecls(f):
    return
    # print >> f, package


def _writeTypeDefs(f):
    f.write("\n")
    sortedList = list(_enumTypeSet)
    sortedList.sort(key=lambda x: x._name)
    for t in sortedList:
#         f.write("%s\n" % t._toVHDL())
#         typename, names, codes = t.reftype()
#         for name in names:
#             # watch out _nameValid() will add every name to a check-list
#             # which will force you to be inventive with state names ...
#             # e.g. the typical 'IDLE' can only be used once
#             # so let's pre-fix the enum name
#             # we could have modified _nameValid() to take a default boolean argument
#             _nameValid(''.join((typename, '.', name)))
#
#         enumtypedecl = "type %s is (\n\t" % typename
#         enumtypedecl += ",\n\t".join(names)
#         enumtypedecl += "\n\t);\n"
#         if codes is not None:
#             enumtypedecl += 'attribute enum_encoding of %s: type is "%s";\n' % (typename, codes)
#         f.write('{}'.format(enumtypedecl))
        _writeEnum(f, t)
    # a final blank separator line
    f.write("\n")


constwires = []


def _writeSigDecls(f, intf, siglist, memlist):
    del constwires[:]
    for s in siglist:
        if not s._used:
            continue
        if s._name in intf.argnames:
            continue
        r = _getRangeString(s)
        p = _getTypeString(s)
        # Check if VHDL keyword or reused name
        _nameValid(s._name)
        if s._driven:
            if not s._read and not isinstance(s, _TristateDriver):
                warnings.warn("%s: %s" % (_error.UnreadSignal, s._name),
                              category=ToVHDLWarning
                              )
            # the following line implements initial value assignments

            sig_vhdl_obj = inferVhdlObj(s)

            if not toVHDL.initial_values:
                val_str = ""
            else:

                if isinstance(sig_vhdl_obj, vhd_std_logic):
                    # Single bit
                    val_str = " := '%s'" % int(s._init)
                elif isinstance(sig_vhdl_obj, vhd_int):
                    val_str = " := %s" % s._init
                elif isinstance(sig_vhdl_obj, (vhd_signed, vhd_unsigned)):
                    val_str = ' := %dX"%s"' % (
                        sig_vhdl_obj.size, str(s._init))

                elif isinstance(sig_vhdl_obj, vhd_enum):
                    val_str = ' := %s' % (s._init,)

                else:
                    # default to no initial value
                    val_str = ''

            print("signal %s: %s%s%s;" % (s._name, p, r, val_str), file=f)

        elif s._read:
            # the original exception
            # raise ToVHDLError(_error.UndrivenSignal, s._name)
            # changed to a warning and a continuous assignment to a wire
            warnings.warn("%s: %s" % (_error.UndrivenSignal, s._name),
                          category=ToVHDLWarning
                          )
            constwires.append(s)
            print("signal %s: %s%s;" % (s._name, p, r), file=f)
    for m in memlist:
        if not m._used:
            continue
        # infer attributes for the case of named signals in a list
        for i, s in enumerate(m.mem):
            if not m._driven and s._driven:
                m._driven = s._driven
            if not m._read and s._read:
                m._read = s._read
        if not m._driven and not m._read:
            continue
        # Check if VHDL keyword or reused name
        _nameValid(m.name)
        r = _getRangeString(m.elObj)
        p = _getTypeString(m.elObj)
        t = "t_array_%s" % m.name

        if not toVHDL.initial_values:
            val_str = ""
        else:
            sig_vhdl_objs = [inferVhdlObj(each) for each in m.mem]

            if all([each._init == m.mem[0]._init for each in m.mem]):
                if isinstance(m.mem[0]._init, bool):
                    val_str = (
                        ' := (others => \'%s\')' % str(int(m.mem[0]._init)))

                else:
                    val_str = (
                        ' := (others => %dX"%s")' %
                        (sig_vhdl_objs[0].size, str(m.mem[0]._init)))
            else:
                _val_str = ',\n    '.join(
                    ['%dX"%s"' % (obj.size, str(each._init)) for
                     obj, each in zip(sig_vhdl_objs, m.mem)])

                val_str = ' := (\n    ' + _val_str + ')'

        print("type %s is array(0 to %s-1) of %s%s;" % (t, m.depth, p, r), file=f)
        print("signal %s: %s%s;" % (m.name, t, val_str), file=f)
    print(file=f)


def _writeCompDecls(f, compDecls):
    if compDecls is not None:
        print(compDecls, file=f)


def _writeModuleFooter(f, arch):
    print("end architecture %s;" % arch, file=f)


def _getRangeString(s):
    if isinstance(s._val, EnumItemType):
        return ''
    elif s._type is bool:
        return ''
    elif s._nrbits is not None:
        msb = s._nrbits - 1
        return "(%s downto 0)" % msb
    else:
        if isinstance(s, Parameter):
            return ''
        else:
            raise AssertionError


def _getTypeString(s):
    if isinstance(s._val, EnumItemType):
        return s._val._type._name
    elif s._type is bool:
        return "std_logic"
    if s._min is not None and s._min < 0:
        return "signed "
    else:
        return 'unsigned'

def _getParameterTypeString(s):
    if isinstance(s._val, EnumItemType):
        return s._val._type._name
    elif s._type is bool:
        return "std_logic"
    elif isinstance(s._val, integer_types):
        return "integer"
    if s._min is not None and s._min < 0:
        return "signed "
    else:
        return 'unsigned'
def _convertGens(genlist, siglist, memlist, vfile):
    blockBuf = StringIO()
    funcBuf = StringIO()
    for tree in genlist:
        if isinstance(tree, _UserVhdlCode):
            blockBuf.write(str(tree))
            continue
        if tree.kind == _kind.ALWAYS:
            Visitor = _ConvertAlwaysVisitor
        elif tree.kind == _kind.INITIAL:
            Visitor = _ConvertInitialVisitor
        elif tree.kind == _kind.SIMPLE_ALWAYS_COMB:
            Visitor = _ConvertSimpleAlwaysCombVisitor
        elif tree.kind == _kind.ALWAYS_DECO:
            Visitor = _ConvertAlwaysDecoVisitor
        elif tree.kind == _kind.ALWAYS_SEQ:
            Visitor = _ConvertAlwaysSeqVisitor
        else:  # ALWAYS_COMB
            Visitor = _ConvertAlwaysCombVisitor
        v = Visitor(tree, blockBuf, funcBuf)
        v.visit(tree)
    vfile.write(funcBuf.getvalue())
    funcBuf.close()
    print("begin", file=vfile)
    print(file=vfile)
    for st in portConversions:
        print(st, file=vfile)
    print(file=vfile)
    for s in constwires:
        if s._type is bool:
            c = int(s._val)
            pre, suf = "'", "'"
        elif s._type is intbv:
            c = int(s._val)
            w = len(s)
            assert w != 0
            if s._min < 0:
                if w <= 31:
                    pre, suf = "to_signed(", ", %s)" % w
                else:
                    pre, suf = "signed'(", ")"
                    c = '"%s"' % tobin(c, w)
            else:
                if w <= 31:
                    pre, suf = "to_unsigned(", ", %s)" % w
                else:
                    pre, suf = "unsigned'(", ")"
                    c = '"%s"' % tobin(c, w)
        else:
            raise ToVHDLError("Unexpected type for constant signal", s._name)
        print("%s <= %s%s%s;" % (s._name, pre, c, suf), file=vfile)
    print(file=vfile)
    # shadow signal assignments
    for s in siglist:
        if hasattr(s, 'toVHDL') and s._read:
            print(s.toVHDL(), file=vfile)
    # hack for slice signals in a list
    for m in memlist:
        if m._read:
            for s in m.mem:
                if hasattr(s, 'toVHDL'):
                    print(s.toVHDL(), file=vfile)
    print(file=vfile)
    vfile.write(blockBuf.getvalue())
    blockBuf.close()


opmap = {
    ast.Add: '+',
    ast.Sub: '-',
    ast.Mult: '*',
    ast.Div: '/',
    ast.Mod: 'mod',
    ast.Pow: '**',
    ast.LShift: 'shift_left',
    ast.RShift: 'shift_right',
    ast.BitOr: 'or',
    ast.BitAnd: 'and',
    ast.BitXor: 'xor',
    ast.FloorDiv: '/',
    ast.Invert: 'not ',
    ast.Not: 'not ',
    ast.UAdd: '+',
    ast.USub: '-',
    ast.Eq: '=',
    ast.Gt: '>',
    ast.GtE: '>=',
    ast.Lt: '<',
    ast.LtE: '<=',
    ast.NotEq: '/=',
    ast.And: 'and',
    ast.Or: 'or',
}


class _ConvertVisitor(ast.NodeVisitor, _ConversionMixin):

    def __init__(self, tree, buf):
        self.tree = tree
        self.buf = buf
        self.returnLabel = tree.name
        self.ind = ''
        self.SigAss = False
        self.isLhs = False
        self.labelStack = []
        self.context = None

    def write(self, arg):
        self.buf.write("%s" % arg)

    def writeline(self, nr=1):
        for i in range(nr):
            self.buf.write("\n%s" % self.ind)

    def writeDoc(self, node):
        assert hasattr(node, 'doc')
        if node.doc is not None:
            doc = _makeDoc(node.doc, self.ind)
            self.write(doc)
            self.writeline()

    def IntRepr(self, obj):
        if obj >= 0:
            s = "%s" % int(obj)
        else:
            s = "(- %s)" % abs(int(obj))
        return s

    def BitRepr(self, item, var):
        if isinstance(var._val, bool):
            return '\'%s\'' % tobin(item, len(var))
        else:
            return '"%s"' % tobin(item, len(var))

    def inferCast(self, vhd, ori):
        pre, suf = "", ""
        if isinstance(vhd, vhd_int):
            if not isinstance(ori, vhd_int):
                pre, suf = "to_integer(", ")"
        elif isinstance(vhd, vhd_unsigned):
            if isinstance(ori, vhd_unsigned):
                if vhd.size != ori.size:
                    pre, suf = "resize(", ", %s)" % vhd.size
            elif isinstance(ori, vhd_signed):
                if vhd.size != ori.size:
                    # note the order of resizing and casting here (otherwise bug!)
                    pre, suf = "resize(unsigned(", "), %s)" % vhd.size
                else:
                    pre, suf = "unsigned(", ")"
            else:
                pre, suf = "to_unsigned(", ", %s)" % vhd.size
        elif isinstance(vhd, vhd_signed):
            if isinstance(ori, vhd_signed):
                if vhd.size != ori.size:
                    pre, suf = "resize(", ", %s)" % vhd.size
            elif isinstance(ori, vhd_unsigned):
                if vhd.size != ori.size:
                    # I think this should be the order of resizing and casting here
                    pre, suf = "signed(resize(", ", %s))" % vhd.size
                else:
                    pre, suf = "signed(", ")"
            else:
                pre, suf = "to_signed(", ", %s)" % vhd.size
        elif isinstance(vhd, vhd_boolean):
            if not isinstance(ori, vhd_boolean):
                pre, suf = "bool(", ")"
        elif isinstance(vhd, vhd_std_logic):
            if not isinstance(ori, vhd_std_logic):
                if isinstance(ori, vhd_unsigned):
                    pre, suf = "", "(0)"
                else:
                    pre, suf = "stdl(", ")"
        # elif isinstance(vhd, vhd_string):
        #     if isinstance(ori, vhd_enum):
        #         pre, suf = "%s'image(" % ori._type._name, ")"

        return pre, suf

    def writeIntSize(self, n):
        # write size for large integers (beyond 32 bits signed)
        # with some safety margin
        if n >= 2 ** 30:
            size = int(math.ceil(math.log(n + 1, 2))) + 1  # sign bit!
            self.write("%s'sd" % size)

    def writeDeclaration(self, obj, name, kind="", dir="", endchar=";", constr=True):
        if isinstance(obj, EnumItemType):
            tipe = obj._type._name
        elif isinstance(obj, _Ram):
            tipe = "t_array_%s" % name
            elt = inferVhdlObj(obj.elObj).toStr(True)
            self.write("type %s is array(0 to %s-1) of %s;" % (tipe, obj.depth, elt))
            self.writeline()
        else:
            vhd = inferVhdlObj(obj)
            if isinstance(vhd, vhd_enum):
                tipe = obj._val._type._name
            else:
                tipe = vhd.toStr(constr)
        if kind:
            kind += " "
        if dir:
            dir += " "
        self.write("%s%s: %s%s%s" % (kind, name, dir, tipe, endchar))

    def writeDeclarations(self):
        if self.tree.hasPrint:
            self.writeline()
            self.write("variable L: line;")
        for name, obj in self.tree.vardict.items():
            if isinstance(obj, _loopInt):
                continue  # hack for loop vars
            self.writeline()
            self.writeDeclaration(obj, name, kind="variable")

    def indent(self):
        self.ind += ' ' * 4

    def dedent(self):
        self.ind = self.ind[:-4]

    def visit_BinOp(self, node):
        if isinstance(node.op, (ast.LShift, ast.RShift)):
            self.shiftOp(node)
        elif isinstance(node.op, (ast.BitAnd, ast.BitOr, ast.BitXor)):
            self.BitOp(node)
        else:
            self.BinOp(node)

    def inferBinaryOpCast(self, node, left, right, op):
        ns, os = node.vhd.size, node.vhdOri.size
        ds = ns - os
        if ds > 0:
            if isinstance(left.vhd, vhd_vector) and isinstance(right.vhd, vhd_vector):
                if isinstance(op, (ast.Add, ast.Sub)):
                    left.vhd.size = ns
                    # in general, resize right also
                    # for a simple name, resizing is not necessary
                    if not isinstance(right, ast.Name):
                        right.vhd.size = ns
                    node.vhdOri.size = ns
                elif isinstance(op, ast.Mod):
                    right.vhd.size = ns
                    node.vhdOri.size = ns
                elif isinstance(op, ast.FloorDiv):
                    left.vhd.size = ns
                    node.vhdOri.size = ns
                elif isinstance(op, ast.Mult):
                    left.vhd.size += ds
                    node.vhdOri.size = ns
                else:
                    raise AssertionError("unexpected op %s" % op)
            elif isinstance(left.vhd, vhd_vector) and isinstance(right.vhd, vhd_int):
                if isinstance(op, (ast.Add, ast.Sub, ast.Mod, ast.FloorDiv)):
                    left.vhd.size = ns
                    node.vhdOri.size = ns
                elif isinstance(op, ast.Mult):
                    left.vhd.size += ds
                    node.vhdOri.size = 2 * left.vhd.size
                else:
                    raise AssertionError("unexpected op %s" % op)
            elif isinstance(left.vhd, vhd_int) and isinstance(right.vhd, vhd_vector):
                if isinstance(op, (ast.Add, ast.Sub, ast.Mod, ast.FloorDiv)):
                    right.vhd.size = ns
                    node.vhdOri.size = ns
                elif isinstance(op, ast.Mult):
                    node.vhdOri.size = 2 * right.vhd.size
                else:
                    raise AssertionError("unexpected op %s" % op)
        pre, suf = self.inferCast(node.vhd, node.vhdOri)
        if pre == "":
            pre, suf = "(", ")"
        return pre, suf

    def BinOp(self, node):
        pre, suf = self.inferBinaryOpCast(node, node.left, node.right, node.op)
        self.write(pre)
        self.visit(node.left)
        self.write(" %s " % opmap[type(node.op)])
        self.visit(node.right)
        self.write(suf)

    def inferShiftOpCast(self, node, left, right, op):
        ns, os = node.vhd.size, node.vhdOri.size
        ds = ns - os
        if ds > 0:
            if isinstance(node.left.vhd, vhd_vector):
                left.vhd.size = ns
                node.vhdOri.size = ns
        pre, suf = self.inferCast(node.vhd, node.vhdOri)
        return pre, suf

    def shiftOp(self, node):
        pre, suf = self.inferShiftOpCast(node, node.left, node.right, node.op)
        self.write(pre)
        self.write("%s(" % opmap[type(node.op)])
        self.visit(node.left)
        self.write(", ")
        self.visit(node.right)
        self.write(")")
        self.write(suf)

    def BitOp(self, node):
        pre, suf = self.inferCast(node.vhd, node.vhdOri)
        self.write(pre)
        self.write("(")
        self.visit(node.left)
        self.write(" %s " % opmap[type(node.op)])
        self.visit(node.right)
        self.write(")")
        self.write(suf)

    def visit_BoolOp(self, node):
        if isinstance(node.vhd, vhd_std_logic):
            self.write("stdl")
        self.write("(")
        self.visit(node.values[0])
        for n in node.values[1:]:
            self.write(" %s " % opmap[type(node.op)])
            self.visit(n)
        self.write(")")

    def visit_UnaryOp(self, node):
        # in python3 a negative Num is represented as an USub of a positive Num
        # Fix: restore python2 behavior by a shortcut: invert value of Num, inherit
        # vhdl type from UnaryOp node, and visit the modified operand
        if isinstance(node.op, ast.USub) and isinstance(node.operand, ast.Num):
            node.operand.n = -node.operand.n
            node.operand.vhd = node.vhd
            self.visit(node.operand)
            return
        pre, suf = self.inferCast(node.vhd, node.vhdOri)
        self.write(pre)
        self.write("(")
        self.write(opmap[type(node.op)])
        self.visit(node.operand)
        self.write(")")
        self.write(suf)

    def visit_Attribute(self, node):
        if isinstance(node.ctx, ast.Store):
            self.setAttr(node)
        else:
            self.getAttr(node)

    def setAttr(self, node):
        assert node.attr == 'next'
        self.SigAss = True
        if isinstance(node.value, ast.Name):
            sig = self.tree.symdict[node.value.id]
            self.SigAss = sig._name
        self.visit(node.value)
        node.obj = self.getObj(node.value)

    def getAttr(self, node):
        if isinstance(node.value, ast.Subscript):
            self.setAttr(node)
            return

        assert isinstance(node.value, ast.Name), node.value
        n = node.value.id
        if n in self.tree.symdict:
            obj = self.tree.symdict[n]
        elif n in self.tree.vardict:
            obj = self.tree.vardict[n]
        else:
            raise AssertionError("object not found")
        if isinstance(obj, _Signal):
            if node.attr == 'next':
                sig = self.tree.symdict[node.value.id]
                self.SigAss = obj._name
                self.visit(node.value)
            elif node.attr == 'posedge':
                self.write("rising_edge(")
                self.visit(node.value)
                self.write(")")
            elif node.attr == 'negedge':
                self.write("falling_edge(")
                self.visit(node.value)
                self.write(")")
            elif node.attr == 'val':
                pre, suf = self.inferCast(node.vhd, node.vhdOri)
                self.write(pre)
                self.visit(node.value)
                self.write(suf)
        if isinstance(obj, (_Signal, intbv)):
            if node.attr in ('min', 'max'):
                pre, suf = self.inferCast(node.vhd, node.vhdOri)
                self.write(pre)
                self.write("%s" % node.obj)
                self.write(suf)
        if isinstance(obj, EnumType):
            assert hasattr(obj, node.attr)
            e = getattr(obj, node.attr)
            self.write(e._toVHDL())

    def visit_Assert(self, node):
        # XXX
        self.write("assert ")
        self.visit(node.test)
        self.indent()
        self.writeline()
        self.write('report "*** AssertionError ***"')
        self.writeline()
        self.write("severity error;")
        self.dedent()

    def visit_Assign(self, node):
        lhs = node.targets[0]
        rhs = node.value
        # shortcut for expansion of ROM in case statement
        if isinstance(node.value, ast.Subscript) and \
                      not isinstance(node.value.slice, ast.Slice) and \
                      isinstance(node.value.value.obj, _Rom):
            rom = node.value.value.obj.rom
            self.write("case ")
            self.visit(node.value.slice)
            self.write(" is")
            self.indent()
            size = lhs.vhd.size
            for i, n in enumerate(rom):
                self.writeline()
                if i == len(rom) - 1:
                    self.write("when others => ")
                else:
                    self.write("when %s => " % i)
                self.visit(lhs)
                if self.SigAss:
                    self.write(' <= ')
                    self.SigAss = False
                else:
                    self.write(' := ')
                if isinstance(lhs.vhd, vhd_std_logic):
                    self.write("'%s';" % n)
                elif isinstance(lhs.vhd, vhd_int):
                    self.write("%s;" % n)
                else:
                    self.write('"%s";' % tobin(n, size))
            self.dedent()
            self.writeline()
            self.write("end case;")
            return
        elif isinstance(node.value, ast.ListComp):
            # skip list comprehension assigns for now
            return
        # default behavior
        convOpen, convClose = "", ""
        if isinstance(lhs.vhd, vhd_type):
            rhs.vhd = lhs.vhd
        self.isLhs = True
        self.visit(lhs)
        self.isLhs = False
        if self.SigAss:
            if isinstance(lhs.value, ast.Name):
                sig = self.tree.symdict[lhs.value.id]
            self.write(' <= ')
            self.SigAss = False
        else:
            self.write(' := ')
        self.write(convOpen)
        # node.expr.target = obj = self.getObj(node.nodes[0])
        self.visit(rhs)
        self.write(convClose)
        self.write(';')

    def visit_AugAssign(self, node):
        # XXX apparently no signed context required for augmented assigns
        left, op, right = node.target, node.op, node.value
        isFunc = False
        pre, suf = "", ""
        if isinstance(op, (ast.Add, ast.Sub, ast.Mult, ast.Mod, ast.FloorDiv)):
            pre, suf = self.inferBinaryOpCast(node, left, right, op)
        elif isinstance(op, (ast.LShift, ast.RShift)):
            isFunc = True
            pre, suf = self.inferShiftOpCast(node, left, right, op)
        self.visit(left)
        self.write(" := ")
        self.write(pre)
        if isFunc:
            self.write("%s(" % opmap[type(op)])
        self.visit(left)
        if isFunc:
            self.write(", ")
        else:
            self.write(" %s " % opmap[type(op)])
        self.visit(right)
        if isFunc:
            self.write(")")
        self.write(suf)
        self.write(";")

    def visit_Break(self, node):
        self.write("exit;")

    def visit_Call(self, node):
        fn = node.func
        # assert isinstance(fn, astNode.Name)
        f = self.getObj(fn)

        if f is print:
            self.visit_Print(node)
            return

        fname = ''
        pre, suf = '', ''
        opening, closing = '(', ')'
        sep = ", "
        if f is bool:
            opening, closing = '', ''
            arg = node.args[0]
            arg.vhd = node.vhd
        elif f is len:
            val = self.getVal(node)
            self.require(node, val is not None, "cannot calculate len")
            pre, suf = self.inferCast(node.vhd, node.vhdOri)
            self.write(pre)
            self.write(repr(val))
            self.write(suf)
            return
        elif f is now:
            pre, suf = self.inferCast(node.vhd, node.vhdOri)
            self.write(pre)
            self.write("(now / 1 ns)")
            self.write(suf)
            return
        elif f is ord:
            opening, closing = '', ''
            v = ord(node.args[0].s)
            node.args[0].s = v
            self.write(v)
            return
        elif f is int:
            opening, closing = '', ''
            pre, suf = self.inferCast(node.vhd, node.vhdOri)
            # convert number argument to integer
            if isinstance(node.args[0], ast.Num):
                node.args[0].n = int(node.args[0].n)
        elif inspect.isclass(f) and issubclass(f, intbv):
            pre, post = "", ""
            arg = node.args[0]
            if isinstance(node.vhd, vhd_unsigned):
                pre, post = "to_unsigned(", ", %s)" % node.vhd.size
            elif isinstance(node.vhd, vhd_signed):
                pre, post = "to_signed(", ", %s)" % node.vhd.size
            self.write(pre)
            self.visit(arg)
            self.write(post)
            return
        elif f == intbv.signed:  # note equality comparison
            # this call comes from a getattr
            arg = fn.value
            pre, suf = self.inferCast(node.vhd, node.vhdOri)
            opening, closing = '', ''
            if isinstance(arg.vhd, vhd_unsigned):
                opening, closing = "signed(", ")"
            self.write(pre)
            self.write(opening)
            self.visit(arg)
            self.write(closing)
            self.write(suf)
            return
        elif (type(f) in (type,)) and issubclass(f, Exception):
            self.write(f.__name__)
        elif f in (posedge, negedge):
            opening, closing = ' ', ''
            self.write(f.__name__)
        elif f is delay:
            self.visit(node.args[0])
            self.write(" * 1 ns")
            return
        elif f is concat:
            pre, suf = self.inferCast(node.vhd, node.vhdOri)
            opening, closing = "unsigned'(", ")"
            sep = " & "
        elif hasattr(node, 'tree'):
            pre, suf = self.inferCast(node.vhd, node.tree.vhd)
            fname = node.tree.name
        else:
            self.write(f.__name__)
        if node.args:
            self.write(pre)
            # TODO rewrite making use of fname variable
            self.write(fname)
            self.write(opening)
            self.visit(node.args[0])
            for arg in node.args[1:]:
                self.write(sep)
                self.visit(arg)
            self.write(closing)
            self.write(suf)
        if hasattr(node, 'tree'):
            if node.tree.kind == _kind.TASK:
                Visitor = _ConvertTaskVisitor
            else:
                Visitor = _ConvertFunctionVisitor
            v = Visitor(node.tree, self.funcBuf)
            v.visit(node.tree)

    def visit_Compare(self, node):
        n = node.vhd
        ns = node.vhd.size
        pre, suf = "(", ")"
        if isinstance(n, vhd_std_logic):
            pre = "stdl("
        elif isinstance(n, vhd_unsigned):
            pre, suf = "to_unsigned(", ", %s)" % ns
        elif isinstance(n, vhd_signed):
            pre, suf = "to_signed(", ", %s)" % ns
        self.write(pre)
        self.visit(node.left)
        op, right = node.ops[0], node.comparators[0]
        self.write(" %s " % opmap[type(op)])
        self.visit(right)
        self.write(suf)

    if sys.version_info >= (3, 9, 0):

        def visit_Constant(self, node):
            if node.value is None:
                # NameConstant
                node.id = str(node.value)
                self.getName(node)
            elif isinstance(node.value, bool):
                # NameConstant
                node.id = str(node.value)
                self.getName(node)
            elif isinstance(node.value, int):
                # Num
                n = node.value
                if isinstance(node.vhd, vhd_std_logic):
                    self.write("'%s'" % n)
                elif isinstance(node.vhd, vhd_boolean):
                    self.write("%s" % bool(n))
                # elif isinstance(node.vhd, (vhd_unsigned, vhd_signed)):
                #    self.write('"%s"' % tobin(n, node.vhd.size))
                elif isinstance(node.vhd, vhd_unsigned):
                    if abs(n) < 2 ** 31:
                        self.write("to_unsigned(%s, %s)" % (n, node.vhd.size))
                    else:
                        self.write('unsigned\'("%s")' % tobin(n, node.vhd.size))
                elif isinstance(node.vhd, vhd_signed):
                    if abs(n) < 2 ** 31:
                        self.write("to_signed(%s, %s)" % (n, node.vhd.size))
                    else:
                        self.write('signed\'("%s")' % tobin(n, node.vhd.size))
                else:
                    if n < 0:
                        self.write("(")
                    self.write(n)
                    if n < 0:
                        self.write(")")
            elif isinstance(node.value, str):
                # Str
                typemark = 'string'
                if isinstance(node.vhd, vhd_unsigned):
                    typemark = 'unsigned'
                self.write("%s'(\"%s\")" % (typemark, node.value))

    else:

        def visit_Num(self, node):
            n = node.n
            if isinstance(node.vhd, vhd_std_logic):
                self.write("'%s'" % n)
            elif isinstance(node.vhd, vhd_boolean):
                self.write("%s" % bool(n))
            # elif isinstance(node.vhd, (vhd_unsigned, vhd_signed)):
            #    self.write('"%s"' % tobin(n, node.vhd.size))
            elif isinstance(node.vhd, vhd_unsigned):
                if abs(n) < 2 ** 31:
                    self.write("to_unsigned(%s, %s)" % (n, node.vhd.size))
                else:
                    self.write('unsigned\'("%s")' % tobin(n, node.vhd.size))
            elif isinstance(node.vhd, vhd_signed):
                if abs(n) < 2 ** 31:
                    self.write("to_signed(%s, %s)" % (n, node.vhd.size))
                else:
                    self.write('signed\'("%s")' % tobin(n, node.vhd.size))
            else:
                if n < 0:
                    self.write("(")
                self.write(n)
                if n < 0:
                    self.write(")")

        def visit_Str(self, node):
            typemark = 'string'
            if isinstance(node.vhd, vhd_unsigned):
                typemark = 'unsigned'
            self.write("%s'(\"%s\")" % (typemark, node.s))

        def visit_NameConstant(self, node):
            node.id = str(node.value)
            self.getName(node)

    def visit_Continue(self, node, *args):
        self.write("next;")

    def visit_Expr(self, node):
        expr = node.value
        # docstrings on unofficial places
        if isinstance(expr, ast.Str):
            doc = _makeDoc(expr.s, self.ind)
            self.write(doc)
            return
        # skip extra semicolons
        if isinstance(expr, ast.Num):
            return
        self.visit(expr)
        # ugly hack to detect an orphan "task" call
        if isinstance(expr, ast.Call) and hasattr(expr, 'tree'):
            self.write(';')

    def visit_IfExp(self, node):
        # propagate the node's vhd attribute
        node.body.vhd = node.orelse.vhd = node.vhd
        self.write('tern_op(')
        self.write('cond => ')
        self.visit(node.test)
        self.write(', if_true => ')
        self.visit(node.body)
        self.write(', if_false => ')
        self.visit(node.orelse)
        self.write(')')

    def visit_For(self, node):
        self.labelStack.append(node.breakLabel)
        self.labelStack.append(node.loopLabel)
        var = node.target.id
        cf = node.iter
        f = self.getObj(cf.func)
        args = cf.args
        assert len(args) <= 3
        self.require(node, len(args) < 3, "explicit step not supported")
        self.require(node, len(args) > 0, "at least one argument requested")
        if f is range:
            cmp = '<'
            op = 'to'
            oneoff = ''
            if len(args) == 1:
                start, stop, step = None, args[0], None
            elif len(args) == 2:
                start, stop, step = args[0], args[1], None
            else:
                start, stop, step = args
        else:  # downrange
            cmp = '>='
            op = 'downto'
            if len(args) == 1:
                start, stop, step = args[0], None, None
            elif len(args) == 2:
                start, stop, step = args[0], args[1], None
            else:
                start, stop, step = args
        assert step is None
# if node.breakLabel.isActive:
# #             self.write("begin: %s" % node.breakLabel)
# self.writeline()
# if node.loopLabel.isActive:
# #             self.write("%s: " % node.loopLabel)
        self.write("for %s in " % var)
        if start is None:
            self.write("0")
        else:
            self.visit(start)
            if f is downrange:
                self.write("-1")
        self.write(" %s " % op)
        if stop is None:
            self.write("0")
        else:
            self.visit(stop)
            if f is range:
                self.write("-1")
        self.write(" loop")
        self.indent()
        self.visit_stmt(node.body)
        self.dedent()
        self.writeline()
        self.write("end loop;")
# if node.breakLabel.isActive:
# self.writeline()
# self.write("end")
        self.labelStack.pop()
        self.labelStack.pop()

    def visit_FunctionDef(self, node):
        raise AssertionError("To be implemented in subclass")

    def visit_If(self, node):
        if node.ignore:
            return
        # only map to VHDL case if it's a full case
        if node.isFullCase:
            self.mapToCase(node)
        else:
            self.mapToIf(node)

    def mapToCase(self, node):
        var = node.caseVar
        obj = self.getObj(var)
        self.write("case ")
        self.visit(var)
        self.write(" is")
        self.indent()
        for i, (test, suite) in enumerate(node.tests):
            self.writeline()
            item = test.case[1]
            if isinstance(item, EnumItemType):
                itemRepr = item._toVHDL()
            elif hasattr(obj, '_nrbits'):
                itemRepr = self.BitRepr(item, obj)
            else:
                itemRepr = i
            comment = ""
            # potentially use default clause for last test
            if (i == len(node.tests) - 1) and not node.else_:
                self.write("when others")
                comment = " -- %s" % itemRepr
            else:
                self.write("when ")
                self.write(itemRepr)
            self.write(" =>%s" % comment)
            self.indent()
            self.visit_stmt(suite)
            self.dedent()
        if node.else_:
            self.writeline()
            self.write("when others =>")
            self.indent()
            self.visit_stmt(node.else_)
            self.dedent()
        self.dedent()
        self.writeline()
        self.write("end case;")

    def mapToIf(self, node):
        first = True
        for test, suite in node.tests:
            if first:
                ifstring = "if "
                first = False
            else:
                ifstring = "elsif "
                self.writeline()
            self.write(ifstring)
            self.visit(test)
            self.write(" then")
            self.indent()
            self.visit_stmt(suite)
            self.dedent()
        if node.else_:
            self.writeline()
            edges = self.getEdge(node)
            if edges is not None:
                edgeTests = [e._toVHDL() for e in edges]
                self.write("elsif ")
                self.write(" or ".join(edgeTests))
                self.write(" then")
            else:
                self.write("else")
            self.indent()
            self.visit_stmt(node.else_)
            self.dedent()
        self.writeline()
        self.write("end if;")

    def visit_ListComp(self, node):
        pass  # do nothing

    def visit_Module(self, node):
        for stmt in node.body:
            self.visit(stmt)

    def visit_Name(self, node):
        if isinstance(node.ctx, ast.Store):
            self.setName(node)
        else:
            self.getName(node)

    def setName(self, node):
        self.write(node.id)

    def getName(self, node):
        n = node.id
        if n == 'False':
            if isinstance(node.vhd, vhd_std_logic):
                s = "'0'"
            else:
                s = "False"
        elif n == 'True':
            if isinstance(node.vhd, vhd_std_logic):
                s = "'1'"
            else:
                s = "True"
        elif n == 'None':
            if isinstance(node.vhd, vhd_std_logic):
                s = "'Z'"
            else:
                assert hasattr(node.vhd, 'size')
                s = '"%s"' % ('Z' * node.vhd.size)
        elif n in self.tree.vardict:
            s = n
            obj = self.tree.vardict[n]
            ori = inferVhdlObj(obj)
            pre, suf = self.inferCast(node.vhd, ori)
            s = "%s%s%s" % (pre, s, suf)

        elif n in self.tree.argnames:
            assert n in self.tree.symdict
            obj = self.tree.symdict[n]
            vhd = inferVhdlObj(obj)
            if isinstance(vhd, vhd_std_logic) and isinstance(node.vhd, vhd_boolean):
                s = "(%s = '1')" % n
            else:
                s = n
        elif n in self.tree.symdict:
            obj = self.tree.symdict[n]
            s = n
#             print(s, obj)
            if isinstance(obj, bool):
                if isinstance(node.vhd, vhd_std_logic):
                    s = "'%s'" % int(obj)
                else:
                    s = "%s" % obj
<<<<<<< HEAD
                    
            elif isinstance(obj, integer_types):
=======
            elif isinstance(obj, int):
>>>>>>> 7b17942a
                if isinstance(node.vhd, vhd_int):
                    s = self.IntRepr(obj)
                elif isinstance(node.vhd, vhd_boolean):
                    s = "%s" % bool(obj)
                elif isinstance(node.vhd, vhd_std_logic):
                    s = "'%s'" % int(obj)
                elif isinstance(node.vhd, vhd_unsigned):
                    if abs(obj) < 2 ** 31:
                        s = "to_unsigned(%s, %s)" % (obj, node.vhd.size)
                    else:
                        s = 'unsigned\'("%s")' % tobin(obj, node.vhd.size)
                elif isinstance(node.vhd, vhd_signed):
                    if abs(obj) < 2 ** 31:
                        s = "to_signed(%s, %s)" % (obj, node.vhd.size)
                    else:
                        s = 'signed\'("%s")' % tobin(obj, node.vhd.size)
<<<<<<< HEAD
                        
            elif isinstance(obj, intbv):
                s = str(obj)
                
=======
            elif isinstance(obj, tuple):  # Python3.9+ ast.Index replacement serves a tuple
                s = n
>>>>>>> 7b17942a
            elif isinstance(obj, _Signal):
                s = str(obj)
                ori = inferVhdlObj(obj)
                pre, suf = self.inferCast(node.vhd, ori)
                s = "%s%s%s" % (pre, s, suf)
                
            elif _isMem(obj):
                m = _getMemInfo(obj)
                assert m.name
                s = m.name
                
            elif isinstance(obj, EnumItemType):
                s = obj._toVHDL()
<<<<<<< HEAD
                
            elif (type(obj) in class_types) and issubclass(obj, Exception):
=======
            elif (type(obj) in (type,)) and issubclass(obj, Exception):
>>>>>>> 7b17942a
                s = n
                
            else:
                self.raiseError(node, _error.UnsupportedType, "%s, %s" % (n, type(obj)))
        else:
            raise AssertionError("name ref: %s" % n)
        self.write(s)
#         print('getName', repr(node), s)


    def visit_Pass(self, node):
        self.write("null;")

    def visit_Print(self, node):
        argnr = 0
        for s in node.format:
            if isinstance(s, str):
                self.write('write(L, string\'("%s"));' % s)
            else:
                a = node.args[argnr]
                argnr += 1
                to_string = "to_string"
                if s.conv is int:
                    a.vhd = vhd_int()
                else:
                    if isinstance(a.vhdOri, vhd_vector):
                        to_string = "to_hstring"
                        # to_hstring correctly does sign extension
                        # however, Verilog doesn not: therefore, interprete
                        # print values as unsigned...
                        a.vhd = vhd_unsigned(a.vhd.size)
                    elif isinstance(a.vhdOri, vhd_std_logic):
                        a.vhd = vhd_boolean()
                self.write("write(L, %s(" % to_string)
                self.visit(a)
                self.write("))")
                self.write(';')
            self.writeline()
        self.write("writeline(output, L);")

    def visit_Raise(self, node):
        self.write('assert False report "End of Simulation" severity Failure;')

    def visit_Return(self, node):
        pass

    def visit_Subscript(self, node):
        if isinstance(node.slice, ast.Slice):
            self.accessSlice(node)
        else:
            self.accessIndex(node)

    def accessSlice(self, node):
        if isinstance(node.value, ast.Call) and \
           node.value.func.obj in (intbv, modbv) and \
           _isConstant(node.value.args[0], self.tree.symdict):
            c = self.getVal(node)._val
            pre, post = "", ""
            if node.vhd.size <= 30:
                if isinstance(node.vhd, vhd_unsigned):
                    pre, post = "to_unsigned(", ", %s)" % node.vhd.size
                elif isinstance(node.vhd, vhd_signed):
                    pre, post = "to_signed(", ", %s)" % node.vhd.size
            else:
                if isinstance(node.vhd, vhd_unsigned):
                    pre, post = "unsigned'(", ")"
                    c = '"%s"' % tobin(c, node.vhd.size)
                elif isinstance(node.vhd, vhd_signed):
                    pre, post = "signed'(", ")"
                    c = '"%s"' % tobin(c, node.vhd.size)
            self.write(pre)
            self.write("%s" % c)
            self.write(post)
            return
        pre, suf = self.inferCast(node.vhd, node.vhdOri)
        if isinstance(node.value.vhd, vhd_signed) and isinstance(node.ctx, ast.Load):
            pre = pre + "unsigned("
            suf = ")" + suf
        self.write(pre)
        self.visit(node.value)
        lower, upper = node.slice.lower, node.slice.upper
        # special shortcut case for [:] slice
        if lower is None and upper is None:
            self.write(suf)
            return
        self.write("(")
        if lower is None:
            self.write("%s" % node.obj._nrbits)
        else:
            self.visit(lower)
        self.write("-1 downto ")
        if upper is None:
            self.write("0")
        else:
            self.visit(upper)
        self.write(")")
        self.write(suf)

    def accessIndex(self, node):
        pre, suf = self.inferCast(node.vhd, node.vhdOri)
        self.write(pre)
        self.visit(node.value)
        self.write("(")
        # assert len(node.subs) == 1
        if sys.version_info >= (3, 9, 0):  # Python 3.9+: no ast.Index wrapper
            self.visit(node.slice)
        else:
            self.visit(node.slice.value)
        self.write(")")
        self.write(suf)

    def visit_stmt(self, body):
        for stmt in body:
            self.writeline()
            self.visit(stmt)
            # ugly hack to detect an orphan "task" call
            if isinstance(stmt, ast.Call) and hasattr(stmt, 'tree'):
                self.write(';')

    def visit_Tuple(self, node):
        assert self.context != None
        sep = ", "
        tpl = node.elts
        self.visit(tpl[0])
        for elt in tpl[1:]:
            self.write(sep)
            self.visit(elt)

    def visit_While(self, node):
        self.labelStack.append(node.breakLabel)
        self.labelStack.append(node.loopLabel)
        self.write("while ")
        self.visit(node.test)
        self.write(" loop")
        self.indent()
        self.visit_stmt(node.body)
        self.dedent()
        self.writeline()
        self.write("end loop")
        self.write(";")
        self.labelStack.pop()
        self.labelStack.pop()

    def visit_Yield(self, node):
        self.write("wait ")
        yieldObj = self.getObj(node.value)
        if isinstance(yieldObj, delay):
            self.write("for ")
        elif isinstance(yieldObj, _WaiterList):
            self.write("until ")
        else:
            self.write("on ")
        self.context = _context.YIELD
        self.visit(node.value)
        self.context = _context.UNKNOWN
        self.write(";")

    def manageEdges(self, ifnode, senslist):
        """ Helper method to convert MyHDL style template into VHDL style"""
        first = senslist[0]
        if isinstance(first, _WaiterList):
            bt = _WaiterList
        elif isinstance(first, _Signal):
            bt = _Signal
        elif isinstance(first, delay):
            bt = delay
        assert bt
        for e in senslist:
            if not isinstance(e, bt):
                self.raiseError(ifnode, "base type error in sensitivity list")
        if len(senslist) >= 2 and bt == _WaiterList:
            # ifnode = node.code.nodes[0]
            # print ifnode
            assert isinstance(ifnode, ast.If)
            asyncEdges = []
            for test, suite in ifnode.tests:
                e = self.getEdge(test)
                if e is None:
                    self.raiseError(ifnode, "No proper edge value test")
                asyncEdges.append(e)
            if not ifnode.else_:
                self.raiseError(ifnode, "No separate else clause found")
            edges = []
            for s in senslist:
                for e in asyncEdges:
                    if s is e:
                        break
                else:
                    edges.append(s)
            ifnode.edge = edges
            senslist = [s.sig for s in senslist]
        return senslist


class _ConvertAlwaysVisitor(_ConvertVisitor):

    def __init__(self, tree, blockBuf, funcBuf):
        _ConvertVisitor.__init__(self, tree, blockBuf)
        self.funcBuf = funcBuf

    def visit_FunctionDef(self, node):
        self.writeDoc(node)
        w = node.body[-1]
        y = w.body[0]
        if isinstance(y, ast.Expr):
            y = y.value
        assert isinstance(y, ast.Yield)
        senslist = y.senslist
        senslist = self.manageEdges(w.body[1], senslist)
        singleEdge = (len(senslist) == 1) and isinstance(senslist[0], _WaiterList)
        self.write("%s: process (" % self.tree.name)
        if singleEdge:
            self.write(senslist[0].sig)
        else:
            for e in senslist[:-1]:
                self.write(e)
                self.write(', ')
            self.write(senslist[-1])
        self.write(") is")
        self.indent()
        self.writeDeclarations()
        self.dedent()
        self.writeline()
        self.write("begin")
        self.indent()
        if singleEdge:
            self.writeline()
            self.write("if %s then" % senslist[0]._toVHDL())
            self.indent()
        # assert isinstance(w.body, ast.stmt)
        for stmt in w.body[1:]:
            self.writeline()
            self.visit(stmt)
        self.dedent()
        if singleEdge:
            self.writeline()
            self.write("end if;")
            self.dedent()
        self.writeline()
        self.write("end process %s;" % self.tree.name)
        self.writeline(2)


class _ConvertInitialVisitor(_ConvertVisitor):

    def __init__(self, tree, blockBuf, funcBuf):
        _ConvertVisitor.__init__(self, tree, blockBuf)
        self.funcBuf = funcBuf

    def visit_FunctionDef(self, node):
        self.writeDoc(node)
        self.write("%s: process is" % self.tree.name)
        self.indent()
        self.writeDeclarations()
        self.dedent()
        self.writeline()
        self.write("begin")
        self.indent()
        self.visit_stmt(node.body)
        self.writeline()
        self.write("wait;")
        self.dedent()
        self.writeline()
        self.write("end process %s;" % self.tree.name)
        self.writeline(2)


class _ConvertAlwaysCombVisitor(_ConvertVisitor):

    def __init__(self, tree, blockBuf, funcBuf):
        _ConvertVisitor.__init__(self, tree, blockBuf)
        self.funcBuf = funcBuf

    def visit_FunctionDef(self, node):

        # a local function works nicely too
        def compressSensitivityList(senslist):
            ''' reduce spelled out list items like [*name*(0), *name*(1), ..., *name*(n)] to just *name*'''
            r = []
            for item in senslist:
                name = item._name.split('(', 1)[0]
                if not name in r:
                    # note that the list now contains names and not Signals, but we are
                    # interested in the strings anyway ...
                    r.append(name)
            return r

        self.writeDoc(node)
        senslist = compressSensitivityList(self.tree.senslist)
        self.write("%s: process (" % self.tree.name)
        for e in senslist[:-1]:
            self.write(e)
            self.write(', ')
        self.write(senslist[-1])
        self.write(") is")
        self.indent()
        self.writeDeclarations()
        self.dedent()
        self.writeline()
        self.write("begin")
        self.indent()
        self.visit_stmt(node.body)
        self.dedent()
        self.writeline()
        self.write("end process %s;" % self.tree.name)
        self.writeline(2)


class _ConvertSimpleAlwaysCombVisitor(_ConvertVisitor):

    def __init__(self, tree, blockBuf, funcBuf):
        _ConvertVisitor.__init__(self, tree, blockBuf)
        self.funcBuf = funcBuf

    def visit_Attribute(self, node):
        if isinstance(node.ctx, ast.Store):
            self.SigAss = True
            if isinstance(node.value, ast.Name):
                sig = self.tree.symdict[node.value.id]
                self.SigAss = sig._name
            self.visit(node.value)
        else:
            self.getAttr(node)

    def visit_FunctionDef(self, node, *args):
        self.writeDoc(node)
        self.visit_stmt(node.body)
        self.writeline(2)


class _ConvertAlwaysDecoVisitor(_ConvertVisitor):

    def __init__(self, tree, blockBuf, funcBuf):
        _ConvertVisitor.__init__(self, tree, blockBuf)
        self.funcBuf = funcBuf

    def visit_FunctionDef(self, node, *args):
        self.writeDoc(node)
        assert self.tree.senslist
        senslist = self.tree.senslist
        senslist = self.manageEdges(node.body[-1], senslist)
        singleEdge = (len(senslist) == 1) and isinstance(senslist[0], _WaiterList)
        self.write("%s: process (" % self.tree.name)
        if singleEdge:
            self.write(senslist[0].sig)
        else:
            for e in senslist[:-1]:
                self.write(e)
                self.write(', ')
            self.write(senslist[-1])
        self.write(") is")
        self.indent()
        self.writeDeclarations()
        self.dedent()
        self.writeline()
        self.write("begin")
        self.indent()
        if singleEdge:
            self.writeline()
            self.write("if %s then" % senslist[0]._toVHDL())
            self.indent()
        self.visit_stmt(node.body)
        self.dedent()
        if singleEdge:
            self.writeline()
            self.write("end if;")
            self.dedent()
        self.writeline()
        self.write("end process %s;" % self.tree.name)
        self.writeline(2)


def _convertInitVal(reg, init):
    pre, suf = '', ''
    if isinstance(reg, _Signal):
        tipe = reg._type
    else:
        assert isinstance(reg, intbv)
        tipe = intbv
    if tipe is bool:
        v = "'1'" if init else "'0'"
    elif tipe is intbv:
        init = int(init)  # int representation
        vhd_tipe = 'unsigned'
        if reg._min is not None and reg._min < 0:
            vhd_tipe = 'signed'
        if abs(init) < 2 ** 31:
            v = '%sto_%s(%s, %s)%s' % (pre, vhd_tipe, init, len(reg), suf)
        else:
            v = '%s%s\'("%s")%s' % (pre, vhd_tipe, tobin(init, len(reg)), suf)
    else:
        assert isinstance(init, EnumItemType)
        v = init._toVHDL()
    return v


class _ConvertAlwaysSeqVisitor(_ConvertVisitor):

    def __init__(self, tree, blockBuf, funcBuf):
        _ConvertVisitor.__init__(self, tree, blockBuf)
        self.funcBuf = funcBuf

    def visit_FunctionDef(self, node, *args):
        self.writeDoc(node)
        assert self.tree.senslist
        senslist = self.tree.senslist
        edge = senslist[0]
        reset = self.tree.reset
        isasync = reset is not None and reset.isasync
        sigregs = self.tree.sigregs
        varregs = self.tree.varregs
        self.write("%s: process (" % self.tree.name)
        self.write(edge.sig)
        if isasync:
            self.write(', ')
            self.write(reset)
        self.write(") is")
        self.indent()
        self.writeDeclarations()
        self.dedent()
        self.writeline()
        self.write("begin")
        self.indent()
        if not isasync:
            self.writeline()
            self.write("if %s then" % edge._toVHDL())
            self.indent()
        if reset is not None:
            self.writeline()
            self.write("if (%s = '%s') then" % (reset, int(reset.active)))
            self.indent()
            for s in sigregs:
                self.writeline()
                self.write("%s <= %s;" % (s, _convertInitVal(s, s._init)))
            for v in varregs:
                n, reg, init = v
                self.writeline()
                self.write("%s := %s;" % (n, _convertInitVal(reg, init)))
            self.dedent()
            self.writeline()
            if isasync:
                self.write("elsif %s then" % edge._toVHDL())
            else:
                self.write("else")
            self.indent()
        self.visit_stmt(node.body)
        self.dedent()
        if reset is not None:
            self.writeline()
            self.write("end if;")
            self.dedent()
        if not isasync:
            self.writeline()
            self.write("end if;")
            self.dedent()
        self.writeline()
        self.write("end process %s;" % self.tree.name)
        self.writeline(2)


class _ConvertFunctionVisitor(_ConvertVisitor):

    def __init__(self, tree, funcBuf):
        _ConvertVisitor.__init__(self, tree, funcBuf)
        self.returnObj = tree.returnObj
        self.returnLabel = _Label("RETURN")

    def writeOutputDeclaration(self):
        self.write(self.tree.vhd.toStr(constr=False))

    def writeInputDeclarations(self):
        endchar = ""
        for name in self.tree.argnames:
            self.write(endchar)
            endchar = ";"
            obj = self.tree.symdict[name]
            self.writeline()
            self.writeDeclaration(obj, name, dir="in", constr=False, endchar="")

    def visit_FunctionDef(self, node):
        self.write("function %s(" % self.tree.name)
        self.indent()
        self.writeInputDeclarations()
        self.writeline()
        self.write(") return ")
        self.writeOutputDeclaration()
        self.write(" is")
        self.writeDeclarations()
        self.dedent()
        self.writeline()
        self.write("begin")
        self.indent()
        self.visit_stmt(node.body)
        self.dedent()
        self.writeline()
        self.write("end function %s;" % self.tree.name)
        self.writeline(2)

    def visit_Return(self, node):
        self.write("return ")
        node.value.vhd = self.tree.vhd
        self.visit(node.value)
        self.write(";")


class _ConvertTaskVisitor(_ConvertVisitor):

    def __init__(self, tree, funcBuf):
        _ConvertVisitor.__init__(self, tree, funcBuf)
        self.returnLabel = _Label("RETURN")

    def writeInterfaceDeclarations(self):
        endchar = ""
        for name in self.tree.argnames:
            self.write(endchar)
            endchar = ";"
            obj = self.tree.symdict[name]
            output = name in self.tree.outputs
            input = name in self.tree.inputs
            inout = input and output
            dir = (inout and "inout") or (output and "out") or "in"
            self.writeline()
            if isinstance(obj, _Signal):
                kind = 'signal'
            else:
                kind = ''
            self.writeDeclaration(obj, name, kind=kind, dir=dir,
                                  constr=False, endchar="")

    def visit_FunctionDef(self, node):
        self.write("procedure %s" % self.tree.name)
        if self.tree.argnames:
            self.write("(")
            self.indent()
            self.writeInterfaceDeclarations()
            self.write(")")
        self.write(" is")
        self.writeDeclarations()
        self.dedent()
        self.writeline()
        self.write("begin")
        self.indent()
        self.visit_stmt(node.body)
        self.dedent()
        self.writeline()
        self.write("end procedure %s;" % self.tree.name)
        self.writeline(2)

# type inference


class vhd_type(object):

    def __init__(self, size=0):
        self.size = size

    def __repr__(self):
        return "%s(%s)" % (type(self).__name__, self.size)


class vhd_string(vhd_type):
    pass


class vhd_enum(vhd_type):

    def __init__(self, tipe):
        self._type = tipe

    def toStr(self, constr=True):
        return self._type.__dict__['_name']


class vhd_std_logic(vhd_type):

    def __init__(self, size=0):
        vhd_type.__init__(self)
        self.size = 1

    def toStr(self, constr=True):
        return 'std_logic'


class vhd_boolean(vhd_type):

    def __init__(self, size=0):
        vhd_type.__init__(self)
        self.size = 1

    def toStr(self, constr=True):
        return 'boolean'


class vhd_vector(vhd_type):

    def __init__(self, size=0):
        vhd_type.__init__(self, size)


class vhd_unsigned(vhd_vector):

    def toStr(self, constr=True):
        if constr:
            return "unsigned(%s downto 0)" % (self.size - 1)
        else:
            return "unsigned"


class vhd_signed(vhd_vector):

    def toStr(self, constr=True):
        if constr:
            return "signed(%s downto 0)" % (self.size - 1)
        else:
            return "signed"


class vhd_int(vhd_type):

    def toStr(self, constr=True):
        return "integer"


class vhd_nat(vhd_int):

    def toStr(self, constr=True):
        return "natural"


class _loopInt(int):
    pass


def maxType(o1, o2):
    s1 = s2 = 0
    if isinstance(o1, vhd_type):
        s1 = o1.size
    if isinstance(o2, vhd_type):
        s2 = o2.size
    s = max(s1, s2)
    if isinstance(o1, vhd_signed) or isinstance(o2, vhd_signed):
        return vhd_signed(s)
    elif isinstance(o1, vhd_unsigned) or isinstance(o2, vhd_unsigned):
        return vhd_unsigned(s)
    elif isinstance(o1, vhd_std_logic) or isinstance(o2, vhd_std_logic):
        return vhd_std_logic()
    elif isinstance(o1, vhd_int) or isinstance(o2, vhd_int):
        return vhd_int()
    else:
        return None


def inferVhdlObj(obj):
    vhd = None
    if (isinstance(obj, _Signal) and obj._type is intbv) or \
       isinstance(obj, intbv):
        if obj.min is None or obj.min < 0:
            vhd = vhd_signed(size=len(obj))
        else:
            vhd = vhd_unsigned(size=len(obj))
    elif (isinstance(obj, _Signal) and obj._type is bool) or \
            isinstance(obj, bool):
        vhd = vhd_std_logic()
    elif (isinstance(obj, _Signal) and isinstance(obj._val, EnumItemType)) or\
            isinstance(obj, EnumItemType):
        if isinstance(obj, _Signal):
            tipe = obj._val._type
        else:
            tipe = obj._type
        vhd = vhd_enum(tipe)
    elif isinstance(obj, int):
        if obj >= 0:
            vhd = vhd_nat()
        else:
            vhd = vhd_int()
        # vhd = vhd_int()
    elif isinstance(obj, Parameter):
        print('inferVhdlObj - got Parameter')
        if obj.Value >= 0:
            vhd = vhd_nat()
        else:
            vhd = vhd_int()
    
    return vhd


def maybeNegative(vhd):
    if isinstance(vhd, vhd_signed):
        return True
    if isinstance(vhd, vhd_int) and not isinstance(vhd, vhd_nat):
        return True
    return False


class _AnnotateTypesVisitor(ast.NodeVisitor, _ConversionMixin):

    def __init__(self, tree):
        self.tree = tree

    def visit_FunctionDef(self, node):
        # don't visit arguments and decorators
        for stmt in node.body:
            self.visit(stmt)

    def visit_Attribute(self, node):
        self.generic_visit(node)
        node.vhd = inferVhdlObj(node.obj)
        node.vhdOri = copy(node.vhd)

    def visit_Assert(self, node):
        self.visit(node.test)
        node.test.vhd = vhd_boolean()

    def visit_AugAssign(self, node):
        self.visit(node.target)
        self.visit(node.value)
        if isinstance(node.op, (ast.BitOr, ast.BitAnd, ast.BitXor)):
            node.value.vhd = copy(node.target.vhd)
            node.vhdOri = copy(node.target.vhd)
        elif isinstance(node.op, (ast.RShift, ast.LShift)):
            node.value.vhd = vhd_int()
            node.vhdOri = copy(node.target.vhd)
        else:
            node.left, node.right = node.target, node.value
            self.inferBinOpType(node)
        node.vhd = copy(node.target.vhd)

    def visit_Call(self, node):
        fn = node.func
        # assert isinstance(fn, astNode.Name)
        f = self.getObj(fn)
        node.vhd = inferVhdlObj(node.obj)
        self.generic_visit(node)
        if f is concat:
            s = 0
            for a in node.args:
                if isinstance(a, ast.Str):
                    a.vhd = vhd_unsigned(a.vhd.size)
                elif isinstance(a.vhd, vhd_signed):
                    a.vhd = vhd_unsigned(a.vhd.size)
                s += a.vhd.size
            node.vhd = vhd_unsigned(s)
        elif f is bool:
            node.vhd = vhd_boolean()
        elif f in (int, ord):
            node.vhd = vhd_int()
            node.args[0].vhd = vhd_int()
        elif f in (intbv, modbv):
            node.vhd = vhd_int()
        elif f is len:
            node.vhd = vhd_int()
        elif f is now:
            node.vhd = vhd_nat()
        elif f == intbv.signed:  # note equality comparison
            # this comes from a getattr
            # node.vhd = vhd_int()
            node.vhd = vhd_signed(fn.value.vhd.size)
        elif hasattr(node, 'tree'):
            v = _AnnotateTypesVisitor(node.tree)
            v.visit(node.tree)
            node.vhd = node.tree.vhd = inferVhdlObj(node.tree.returnObj)
        node.vhdOri = copy(node.vhd)

    def visit_Compare(self, node):
        node.vhd = vhd_boolean()
        self.generic_visit(node)
        left, op, right = node.left, node.ops[0], node.comparators[0]
        if isinstance(left.vhd, vhd_std_logic) or isinstance(right.vhd, vhd_std_logic):
            left.vhd = right.vhd = vhd_std_logic()
        elif isinstance(left.vhd, vhd_unsigned) and maybeNegative(right.vhd):
            left.vhd = vhd_signed(left.vhd.size + 1)
        elif maybeNegative(left.vhd) and isinstance(right.vhd, vhd_unsigned):
            right.vhd = vhd_signed(right.vhd.size + 1)
        node.vhdOri = copy(node.vhd)

    if sys.version_info >= (3, 9, 0):

        def visit_Constant(self, node):
            if node.value is None:
                # NameConstant
                node.vhd = inferVhdlObj(node.value)
            elif isinstance(node.value, bool):
                # NameConstant
                node.vhd = inferVhdlObj(node.value)
            elif isinstance(node.value, int):
                # Num
                if node.value < 0:
                    node.vhd = vhd_int()
                else:
                    node.vhd = vhd_nat()
            elif isinstance(node.value, str):
                # Str
                node.vhd = vhd_string()
            node.vhdOri = copy(node.vhd)

    else:

        def visit_Str(self, node):
            node.vhd = vhd_string()
            node.vhdOri = copy(node.vhd)

        def visit_Num(self, node):
            if node.n < 0:
                node.vhd = vhd_int()
            else:
                node.vhd = vhd_nat()
            node.vhdOri = copy(node.vhd)

        def visit_NameConstant(self, node):
            node.vhd = inferVhdlObj(node.value)
            node.vhdOri = copy(node.vhd)

    def visit_For(self, node):
        var = node.target.id
        # make it possible to detect loop variable
        self.tree.vardict[var] = _loopInt(-1)
        self.generic_visit(node)

    def visit_Name(self, node):
        if node.id in self.tree.vardict:
            node.obj = self.tree.vardict[node.id]
        node.vhd = inferVhdlObj(node.obj)
        node.vhdOri = copy(node.vhd)

    def visit_BinOp(self, node):
        self.generic_visit(node)
        if isinstance(node.op, (ast.LShift, ast.RShift)):
            self.inferShiftType(node)
        elif isinstance(node.op, (ast.BitAnd, ast.BitOr, ast.BitXor)):
            self.inferBitOpType(node)
        elif isinstance(node.op, ast.Mod) and isinstance(node.left, ast.Str):  # format string
            pass
        else:
            self.inferBinOpType(node)

    def inferShiftType(self, node):
        node.vhd = copy(node.left.vhd)
        node.right.vhd = vhd_nat()
        node.vhdOri = copy(node.vhd)

    def inferBitOpType(self, node):
        obj = maxType(node.left.vhd, node.right.vhd)
        node.vhd = node.left.vhd = node.right.vhd = obj
        node.vhdOri = copy(node.vhd)

    def inferBinOpType(self, node):
        print('inferBinOpType', repr(node), node.left, node.op, node.right)
        left, op, right = node.left, node.op, node.right
        print('inferBinOpType', left.vhd, right.vhd)
        if isinstance(left.vhd, (vhd_boolean, vhd_std_logic)):
            left.vhd = vhd_unsigned(1)
        if isinstance(right.vhd, (vhd_boolean, vhd_std_logic)):
            right.vhd = vhd_unsigned(1)
        if isinstance(right.vhd, vhd_unsigned):
            if maybeNegative(left.vhd) or \
               (isinstance(op, ast.Sub) and not hasattr(node, 'isRhs')):
                right.vhd = vhd_signed(right.vhd.size + 1)
        if isinstance(left.vhd, vhd_unsigned):
            if maybeNegative(right.vhd) or \
               (isinstance(op, ast.Sub) and not hasattr(node, 'isRhs')):
                left.vhd = vhd_signed(left.vhd.size + 1)
        l = left.vhd
        r = right.vhd
        ls = l.size
        rs = r.size
        if isinstance(r, vhd_vector) and isinstance(l, vhd_vector):
            if isinstance(op, (ast.Add, ast.Sub)):
                s = max(ls, rs)
            elif isinstance(op, ast.Mod):
                s = rs
            elif isinstance(op, ast.FloorDiv):
                s = ls
            elif isinstance(op, ast.Mult):
                s = ls + rs
            else:
                raise AssertionError("unexpected op %s" % op)
        elif isinstance(l, vhd_vector) and isinstance(r, vhd_int):
            if isinstance(op, (ast.Add, ast.Sub, ast.Mod, ast.FloorDiv)):
                s = ls
            elif isinstance(op, ast.Mult):
                s = 2 * ls
            else:
                raise AssertionError("unexpected op %s" % op)
        elif isinstance(l, vhd_int) and isinstance(r, vhd_vector):
            if isinstance(op, (ast.Add, ast.Sub, ast.Mod, ast.FloorDiv)):
                s = rs
            elif isinstance(op, ast.Mult):
                s = 2 * rs
            else:
                raise AssertionError("unexpected op %s" % op)
        if isinstance(l, vhd_int) and isinstance(r, vhd_int):
            node.vhd = vhd_int()
        elif isinstance(l, (vhd_signed, vhd_int)) and isinstance(r, (vhd_signed, vhd_int)):
            node.vhd = vhd_signed(s)
        elif isinstance(l, (vhd_unsigned, vhd_int)) and isinstance(r, (vhd_unsigned, vhd_int)):
            node.vhd = vhd_unsigned(s)
        else:
            node.vhd = vhd_int()
        node.vhdOri = copy(node.vhd)

    def visit_BoolOp(self, node):
        self.generic_visit(node)
        for n in node.values:
            n.vhd = vhd_boolean()
        node.vhd = vhd_boolean()
        node.vhdOri = copy(node.vhd)

    def visit_If(self, node):
        if node.ignore:
            return
        self.generic_visit(node)
        for test, suite in node.tests:
            test.vhd = vhd_boolean()

    def visit_IfExp(self, node):
        self.generic_visit(node)
        node.test.vhd = vhd_boolean()

    def visit_ListComp(self, node):
        pass  # do nothing

    def visit_Subscript(self, node):
        if isinstance(node.slice, ast.Slice):
            self.accessSlice(node)
        else:
            self.accessIndex(node)

    def accessSlice(self, node):
        self.generic_visit(node)
        lower = node.value.vhd.size
        t = type(node.value.vhd)
        # node.expr.vhd = vhd_unsigned(node.expr.vhd.size)
        if node.slice.lower:
            node.slice.lower.vhd = vhd_int()
            lower = self.getVal(node.slice.lower)
        upper = 0
        if node.slice.upper:
            node.slice.upper.vhd = vhd_int()
            upper = self.getVal(node.slice.upper)
        if isinstance(node.ctx, ast.Store):
            node.vhd = t(lower - upper)
        else:
            node.vhd = vhd_unsigned(lower - upper)
        node.vhdOri = copy(node.vhd)

    def accessIndex(self, node):
        self.generic_visit(node)
        node.vhd = vhd_std_logic()  # XXX default
        if sys.version_info >= (3, 9, 0):  # Python 3.9+: no ast.Index wrapper
            node.slice.vhd = vhd_int()
        else:
            node.slice.value.vhd = vhd_int()
        obj = node.value.obj
        if isinstance(obj, list):
            assert len(obj)
            node.vhd = inferVhdlObj(obj[0])
        elif isinstance(obj, _Ram):
            node.vhd = inferVhdlObj(obj.elObj)
        elif isinstance(obj, _Rom):
            node.vhd = vhd_int()
        elif isinstance(obj, intbv):
            node.vhd = vhd_std_logic()
        node.vhdOri = copy(node.vhd)

    def visit_UnaryOp(self, node):
        self.visit(node.operand)
        node.vhd = copy(node.operand.vhd)
        if isinstance(node.op, ast.Not):
            # postpone this optimization until initial values are written
            #            if isinstance(node.operand.vhd, vhd_std_logic):
            #                node.vhd = vhd_std_logic()
            #            else:
            #                node.vhd = node.operand.vhd = vhd_boolean()
            node.vhd = node.operand.vhd = vhd_boolean()
        elif isinstance(node.op, ast.USub):
            if isinstance(node.vhd, vhd_unsigned):
                node.vhd = vhd_signed(node.vhd.size + 1)
            elif isinstance(node.vhd, vhd_nat):
                node.vhd = vhd_int()
        node.vhdOri = copy(node.vhd)

    def visit_While(self, node):
        self.generic_visit(node)
        node.test.vhd = vhd_boolean()


def _annotateTypes(genlist):
    for tree in genlist:
        if isinstance(tree, _UserVhdlCode):
            continue
        v = _AnnotateTypesVisitor(tree)
        v.visit(tree)<|MERGE_RESOLUTION|>--- conflicted
+++ resolved
@@ -142,9 +142,9 @@
         else:
             # clean start
             sys.setprofile(None)
-        
+
         print('compiling once ...')
-            
+
         from myhdl import _traceSignals
         if _traceSignals._tracing:
             raise ToVHDLError("Cannot use toVHDL while tracing signals")
@@ -254,9 +254,11 @@
         _writeTypeDefs(vfile)
         _writeSigDecls(vfile, intf, siglist, memlist)
         _writeCompDecls(vfile, compDecls)
-        print(genlist)
-        print(siglist)
-        print(memlist)
+        print('1', genlist)
+        print('2')
+        for s in siglist:
+            print(repr(s))
+        print('3', memlist)
         _convertGens(genlist, siglist, memlist, vfile)
         _writeModuleFooter(vfile, arch)
 
@@ -381,12 +383,12 @@
             c = ';'
             r = _getRangeString(s)
             pt = st = _getParameterTypeString(s)
-            f.write("\n        %s: %s%s := %s" % (genericname, pt, r, s.Value))
+            f.write("\n        %s: %s%s := %s" % (genericname, pt, r, s.value))
         f.write("\n    );\n")
-    
+
     if intf.portnames:
         print(intf.portnames)
-            
+
         f.write("    port (")
         c = ''
         for portname in intf.portnames:
@@ -573,22 +575,26 @@
 
 
 def _getRangeString(s):
-    if isinstance(s._val, EnumItemType):
+    if isinstance(s, Parameter):
+        return ''
+    elif isinstance(s._val, EnumItemType):
         return ''
     elif s._type is bool:
         return ''
     elif s._nrbits is not None:
-        msb = s._nrbits - 1
-        return "(%s downto 0)" % msb
+        if isinstance(s._nrbits, Parameter):
+            return '({} - 1 downto 0)'.format(s._nrbits.name)
+        else:
+            msb = s._nrbits - 1
+            return "(%s downto 0)" % msb
     else:
-        if isinstance(s, Parameter):
-            return ''
-        else:
-            raise AssertionError
+        raise AssertionError
 
 
 def _getTypeString(s):
-    if isinstance(s._val, EnumItemType):
+    if isinstance(s, Parameter):
+        return 'natural'
+    elif isinstance(s._val, EnumItemType):
         return s._val._type._name
     elif s._type is bool:
         return "std_logic"
@@ -597,17 +603,22 @@
     else:
         return 'unsigned'
 
+
 def _getParameterTypeString(s):
-    if isinstance(s._val, EnumItemType):
+    if isinstance(s, Parameter):
+        return 'natural'
+    elif isinstance(s._val, EnumItemType):
         return s._val._type._name
     elif s._type is bool:
         return "std_logic"
-    elif isinstance(s._val, integer_types):
+    elif isinstance(s._val, int):
         return "integer"
     if s._min is not None and s._min < 0:
         return "signed "
     else:
         return 'unsigned'
+
+
 def _convertGens(genlist, siglist, memlist, vfile):
     blockBuf = StringIO()
     funcBuf = StringIO()
@@ -642,7 +653,8 @@
             pre, suf = "'", "'"
         elif s._type is intbv:
             c = int(s._val)
-            w = len(s)
+            # w = len(s)
+            w = s._nrbits
             assert w != 0
             if s._min < 0:
                 if w <= 31:
@@ -749,7 +761,7 @@
                 pre, suf = "to_integer(", ")"
         elif isinstance(vhd, vhd_unsigned):
             if isinstance(ori, vhd_unsigned):
-                if vhd.size != ori.size:
+                if int(vhd.size) != int(ori.size):
                     pre, suf = "resize(", ", %s)" % vhd.size
             elif isinstance(ori, vhd_signed):
                 if vhd.size != ori.size:
@@ -838,7 +850,7 @@
             self.BinOp(node)
 
     def inferBinaryOpCast(self, node, left, right, op):
-        ns, os = node.vhd.size, node.vhdOri.size
+        ns, os = int(node.vhd.size), int(node.vhdOri.size)
         ds = ns - os
         if ds > 0:
             if isinstance(left.vhd, vhd_vector) and isinstance(right.vhd, vhd_vector):
@@ -1533,12 +1545,7 @@
                     s = "'%s'" % int(obj)
                 else:
                     s = "%s" % obj
-<<<<<<< HEAD
-                    
-            elif isinstance(obj, integer_types):
-=======
             elif isinstance(obj, int):
->>>>>>> 7b17942a
                 if isinstance(node.vhd, vhd_int):
                     s = self.IntRepr(obj)
                 elif isinstance(node.vhd, vhd_boolean):
@@ -1555,43 +1562,34 @@
                         s = "to_signed(%s, %s)" % (obj, node.vhd.size)
                     else:
                         s = 'signed\'("%s")' % tobin(obj, node.vhd.size)
-<<<<<<< HEAD
-                        
+            elif isinstance(obj, tuple):  # Python3.9+ ast.Index replacement serves a tuple
+                s = n
+
             elif isinstance(obj, intbv):
                 s = str(obj)
-                
-=======
-            elif isinstance(obj, tuple):  # Python3.9+ ast.Index replacement serves a tuple
-                s = n
->>>>>>> 7b17942a
+
             elif isinstance(obj, _Signal):
                 s = str(obj)
                 ori = inferVhdlObj(obj)
                 pre, suf = self.inferCast(node.vhd, ori)
                 s = "%s%s%s" % (pre, s, suf)
-                
+
             elif _isMem(obj):
                 m = _getMemInfo(obj)
                 assert m.name
                 s = m.name
-                
+
             elif isinstance(obj, EnumItemType):
                 s = obj._toVHDL()
-<<<<<<< HEAD
-                
-            elif (type(obj) in class_types) and issubclass(obj, Exception):
-=======
             elif (type(obj) in (type,)) and issubclass(obj, Exception):
->>>>>>> 7b17942a
                 s = n
-                
+
             else:
                 self.raiseError(node, _error.UnsupportedType, "%s, %s" % (n, type(obj)))
         else:
             raise AssertionError("name ref: %s" % n)
         self.write(s)
 #         print('getName', repr(node), s)
-
 
     def visit_Pass(self, node):
         self.write("null;")
@@ -1970,9 +1968,9 @@
         if reg._min is not None and reg._min < 0:
             vhd_tipe = 'signed'
         if abs(init) < 2 ** 31:
-            v = '%sto_%s(%s, %s)%s' % (pre, vhd_tipe, init, len(reg), suf)
-        else:
-            v = '%s%s\'("%s")%s' % (pre, vhd_tipe, tobin(init, len(reg)), suf)
+            v = '%sto_%s(%s, %s)%s' % (pre, vhd_tipe, init, reg._nrbits, suf)
+        else:
+            v = '%s%s\'("%s")%s' % (pre, vhd_tipe, tobin(init, reg._nrbits), suf)
     else:
         assert isinstance(init, EnumItemType)
         v = init._toVHDL()
@@ -2240,9 +2238,9 @@
     if (isinstance(obj, _Signal) and obj._type is intbv) or \
        isinstance(obj, intbv):
         if obj.min is None or obj.min < 0:
-            vhd = vhd_signed(size=len(obj))
-        else:
-            vhd = vhd_unsigned(size=len(obj))
+            vhd = vhd_signed(size=obj._nrbits)
+        else:
+            vhd = vhd_unsigned(size=obj._nrbits)
     elif (isinstance(obj, _Signal) and obj._type is bool) or \
             isinstance(obj, bool):
         vhd = vhd_std_logic()
@@ -2265,7 +2263,7 @@
             vhd = vhd_nat()
         else:
             vhd = vhd_int()
-    
+
     return vhd
 
 

--- conflicted
+++ resolved
@@ -289,7 +289,6 @@
 
         r = _getRangeString(s)
         p = _getSignString(s)
-<<<<<<< HEAD
 
         if s._inList is not None:
             base, __, idx = portname.rpartition('_')
@@ -311,15 +310,6 @@
                 else:
                     print("wire %s%s%s;" % (p, r, portname), file=f)
 
-=======
-        if s._driven:
-            if isinstance(s, _TristateSignal):
-                print("inout %s%s%s;" % (p, r, portname), file=f)
-            else:
-                print("output %s%s%s;" % (p, r, portname), file=f)
-            if s._driven == 'reg':
-                print("reg %s%s%s;" % (p, r, portname), file=f)
->>>>>>> 7cef85c1
             else:
                 # an input ListOfSignals
                 # s._driven = 'wire'

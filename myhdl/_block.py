--- conflicted
+++ resolved
@@ -24,18 +24,15 @@
 import functools
 
 import myhdl
-from myhdl import BlockError, Cosimulation
+from myhdl import BlockError, BlockInstanceError, Cosimulation
 from myhdl._instance import _Instantiator
 from myhdl._util import _flatten
 from myhdl._extractHierarchy import (_makeMemInfo,
                                      _UserVerilogCode, _UserVhdlCode,
                                      _UserVerilogInstance, _UserVhdlInstance)
 from myhdl._Signal import _Signal, _isListOfSigs
-<<<<<<< HEAD
-=======
 from myhdl._misc import isboundmethod
 
->>>>>>> 46dcdfad
 from weakref import WeakValueDictionary
 
 
@@ -138,18 +135,6 @@
         self.name = None
 
     def __call__(self, *args, **kwargs):
-<<<<<<< HEAD
-
-        if self.bound_func.__name__ is None:
-            name = self.name_prefix  + str(self.calls)
-        else:
-            name = self.name_prefix + '_' + self.bound_func.__name__ + str(self.calls)
-
-        self.calls += 1
-
-        # See concerns above about uniqueifying
-        name = _uniqueify_name(name)
-=======
         if self.skipname:
             name = None
         else:
@@ -158,15 +143,11 @@
             self.calls += 1
             # See concerns above about uniqueifying
             name = _uniqueify_name(name)
->>>>>>> 46dcdfad
 
         return _Block(self.bound_func, self, name, self.srcfile,
                       self.srcline, self.skipname, *args, **kwargs)
 
 
-<<<<<<< HEAD
-class block(object):
-=======
 class block_decorator(object):
     '''
         this code is borrowed (and slightly modified) from J. Villar's PR #328
@@ -177,7 +158,6 @@
     # TODO: revisit this code and check `self.name` ...
     skipname = False
     ident_method = "get_instance_ident"
->>>>>>> 46dcdfad
 
     def __init__(self, func):
         self.srcfile = inspect.getsourcefile(func)
@@ -230,10 +210,6 @@
         return function_wrapper
 
     def __call__(self, *args, **kwargs):
-<<<<<<< HEAD
-        name = self.func.__name__ + str(self.calls)
-        self.calls += 1
-=======
         if self.skipname:
             name = None
         else:
@@ -244,7 +220,6 @@
 
         return _Block(self.func, self, name, self.srcfile,
                       self.srcline, self.skipname, *args, **kwargs)
->>>>>>> 46dcdfad
 
 
 def block(func=None, **kwargs):
@@ -376,17 +351,12 @@
         self._clear()
         return myhdl.conversion.analyze(self)
 
-    def convert(self, hdl, **kwargs):
+    def convert(self, hdl='Verilog', **kwargs):
         """Converts this BlockInstance to another HDL
 
         Args:
-<<<<<<< HEAD
-            hdl (str): Target HDL; one of 
-                ['Verilog', 'VHDL', 'SystemVerilog'] must be specified
-=======
             hdl (Optional[str]): Target HDL. Defaults to Verilog
 
->>>>>>> 46dcdfad
             path (Optional[str]): Destination folder. Defaults to current
                 working dir.
 
@@ -409,34 +379,8 @@
 
             timescale(Optional[str]): Verilog only. Defaults to '1ns/10ps'
         """
-        from myhdl.conversion._converter import Converter
+
         self._clear()
-<<<<<<< HEAD
-        # converter = myhdl.conversion._converter._Converter(hdl, **kwargs)
-        converter = Converter(hdl, **kwargs)
-        return converter(self)
-
-        # if hdl.lower() == 'vhdl':
-        #     converter = myhdl.conversion._toVHDL.toVHDL
-        # elif hdl.lower() == 'verilog':
-        #     converter = myhdl.conversion._toVerilog.toVerilog
-        # else:
-        #     raise BlockInstanceError('unknown hdl %s' % hdl)
-        #
-        # conv_attrs = {}
-        # if 'name' in kwargs:
-        #     conv_attrs['name'] = kwargs.pop('name')
-        # conv_attrs['directory'] = kwargs.pop('path', '')
-        # if hdl.lower() == 'verilog':
-        #     conv_attrs['no_testbench'] = not kwargs.pop('testbench', True)
-        #     conv_attrs['timescale'] = kwargs.pop('timescale', '1ns/10ps')
-        #     conv_attrs['trace'] = kwargs.pop('trace', False)
-        # conv_attrs.update(kwargs)
-        # for k, v in conv_attrs.items():
-        #     setattr(converter, k, v)
-        # return converter(self)
-
-=======
 
         if hdl.lower() == 'vhdl':
             converter = myhdl.conversion._toVHDL.toVHDL
@@ -459,7 +403,6 @@
             setattr(converter, k, v)
         return converter(self)
 
->>>>>>> 46dcdfad
     def config_sim(self, trace=False, **kwargs):
         self._config_sim['trace'] = trace
         if trace:
